name:                retcon
version:             0.1.0.0
synopsis:            Synchronise multiple data sources.
license:             BSD3
license-file:        LICENSE
author:              Thomas Sutton <thomas.sutton@anchor.net.au>
maintainer:          Anchor Engineering <engineering@anchor.net.au>
copyright:           (c) 2014 Anchor Systems, Pty Ltd and Others
category:            Data
build-type:          Simple
extra-source-files:  README.md
                   , retcon.sql
cabal-version:       >=1.10

source-repository head
  type: git
  location: git@github.com:anchor/retcon.git

library
  exposed-modules:     Retcon.Core
                     , Retcon.DataSource
                     , Retcon.DataSource.JsonDirectory
                     , Retcon.DataSource.PostgreSQL
                     , Retcon.Diff
                     , Retcon.Document
                     , Retcon.Error
                     , Retcon.Handler
                     , Retcon.MergePolicy
                     , Retcon.Monad
                     , Retcon.Notifications
                     , Retcon.Options
                     , Retcon.Store.PostgreSQL
                     , Retcon.Store.Memory
                     , Data.Tree.GenericTrie
                     , Utility.Configuration
  build-depends:       base >=4.7 && <4.8
                     , aeson
                     , async
                     , bifunctors
                     , bytestring
                     , containers
                     , directory
                     , enclosed-exceptions
                     , filepath
                     , free
                     , old-locale
                     , HStringTemplate
                     , lens
                     , mime-mail
                     , monad-control
                     , monad-logger
                     , mtl
                     , optparse-applicative >= 0.11
                     , postgresql-simple
                     , random
                     , text
                     , time
                     , transformers >= 0.4
                     , transformers-base
                     , trifecta
                     , unix
                     , unordered-containers
  hs-source-dirs:      lib
  default-language:    Haskell2010

executable send-notifications
  default-language:    Haskell2010
  hs-source-dirs:      src
  main-is:             notifications.hs
  build-depends:       base
                     , HStringTemplate
                     , bytestring
                     , containers
                     , filepath
                     , mime-mail
                     , old-locale
                     , optparse-applicative
                     , postgresql-simple
                     , text
                     , time
                     , trifecta
                     , retcon

executable             retcon-demo
  default-language:    Haskell2010
  hs-source-dirs:      src
  main-is:             CLI.hs
  build-depends:       base
                     , retcon
                     , text
                     , containers
                     , unordered-containers
                     , aeson
                     , transformers
                     , mtl
                     , lens
                     , directory
                     , filepath
                     , postgresql-simple
                     , monad-logger

test-suite             acceptance-test
  type:                exitcode-stdio-1.0
  default-language:    Haskell2010
  hs-source-dirs:      tests
  main-is:             AcceptanceTest.hs
  build-depends:       base
                     , retcon
                     , text
                     , containers
                     , unordered-containers
                     , hspec
                     , aeson
                     , transformers
                     , mtl
                     , lens
                     , directory
                     , filepath
                     , postgresql-simple
                     , monad-logger

test-suite             document-test
  type:                exitcode-stdio-1.0
  default-language:    Haskell2010
  hs-source-dirs:      tests
  main-is:             DocumentTest.hs
  other-modules:       TestHelpers, TreeHelpers
  build-depends:       base
                     , aeson
                     , bytestring
                     , containers
                     , directory
                     , filepath
                     , hspec
                     , transformers
                     , retcon
                     , text
                     , unordered-containers
                     , QuickCheck

test-suite             diff-test
  type:                exitcode-stdio-1.0
  default-language:    Haskell2010
  hs-source-dirs:      tests
  main-is:             DiffTest.hs
  other-modules:       TestHelpers, TreeHelpers
  build-depends:       base
                     , aeson
                     , bytestring
                     , containers
                     , transformers
                     , directory
                     , filepath
                     , hspec
                     , retcon
                     , text
                     , unordered-containers
                     , QuickCheck

test-suite             tree-test
  type:                exitcode-stdio-1.0
  default-language:    Haskell2010
  hs-source-dirs:      tests
  main-is:             TreeTest.hs
  other-modules:       TestHelpers, TreeHelpers
  build-depends:       base
                     , bytestring
                     , containers
                     , hspec
                     , retcon
                     , text
                     , unordered-containers
                     , QuickCheck

test-suite             policy-test
  type:                exitcode-stdio-1.0
  default-language:    Haskell2010
  hs-source-dirs:      tests
  main-is:             PolicyTest.hs
  other-modules:       TestHelpers, TreeHelpers
  build-depends:       base
                     , bytestring
                     , containers
                     , hspec
                     , retcon
                     , text
                     , unordered-containers
                     , QuickCheck

test-suite             userapi-test
  type:                exitcode-stdio-1.0
  default-language:    Haskell2010
  hs-source-dirs:      tests
  main-is:             UserAPITest.hs
  other-modules:       TestHelpers, TreeHelpers
  build-depends:       base
                     , aeson
                     , bytestring
                     , containers
                     , directory
                     , filepath
                     , hspec
                     , lens
                     , retcon
                     , text
                     , transformers
                     , unordered-containers
                     , QuickCheck

test-suite             postgresql-test
  type:                exitcode-stdio-1.0
  default-language:    Haskell2010
  hs-source-dirs:      tests
  main-is:             PostgreSQLTest.hs
  other-modules:       TestHelpers, TreeHelpers
  build-depends:       base
                     , aeson
                     , bytestring
                     , containers
                     , directory
                     , filepath
                     , hspec
                     , lens
                     , postgresql-simple
                     , process
                     , retcon
                     , text
                     , transformers
                     , unordered-containers
                     , QuickCheck

test-suite             handler-test
  type:                exitcode-stdio-1.0
  default-language:    Haskell2010
  hs-source-dirs:      tests
  main-is:             HandlerTest.hs
  other-modules:       TestHelpers, TreeHelpers
  build-depends:       base
                     , aeson
                     , bifunctors
                     , bytestring
                     , containers
                     , directory
                     , filepath
                     , hspec
                     , lens
                     , mtl
                     , postgresql-simple
                     , process
                     , retcon
                     , text
                     , transformers
                     , unordered-containers
                     , QuickCheck

<<<<<<< HEAD
=======
test-suite store-memory-test
  type:                exitcode-stdio-1.0
  default-language:    Haskell2010
  hs-source-dirs:      tests
  main-is:             StoreMemory.hs
  build-depends:       base
                     , containers
                     , hspec
                     , lens
                     , retcon

>>>>>>> f82c625a
test-suite configuration-test
  type:                exitcode-stdio-1.0
  default-language:    Haskell2010
  hs-source-dirs:      tests
  main-is:             ConfigTest.hs
  build-depends:       base
                     , aeson
                     , bytestring
                     , containers
                     , hspec
                     , mtl
                     , transformers
                     , trifecta
                     , retcon

test-suite store-postgresql-test
  type:                exitcode-stdio-1.0
  default-language:    Haskell2010
  hs-source-dirs:      tests
  main-is:             StorePostgreSQL.hs
  build-depends:       base
                     , aeson
                     , bytestring
                     , containers
                     , hspec
                     , mtl
                     , postgresql-simple
                     , process
                     , transformers
                     , lens
                     , retcon<|MERGE_RESOLUTION|>--- conflicted
+++ resolved
@@ -253,20 +253,6 @@
                      , unordered-containers
                      , QuickCheck
 
-<<<<<<< HEAD
-=======
-test-suite store-memory-test
-  type:                exitcode-stdio-1.0
-  default-language:    Haskell2010
-  hs-source-dirs:      tests
-  main-is:             StoreMemory.hs
-  build-depends:       base
-                     , containers
-                     , hspec
-                     , lens
-                     , retcon
-
->>>>>>> f82c625a
 test-suite configuration-test
   type:                exitcode-stdio-1.0
   default-language:    Haskell2010
