name:                retcon
version:             2.0.0.0
synopsis:            Daemon to propagate changes between JSON stores.
description:
  Retcon is a library and program to detect, extract, merge and propagate
  changes to JSON documents stored in multiple systems.
homepage:            https://github.com/anchor/retcon
license:             BSD3
license-file:        LICENSE
author:              Thomas Sutton
maintainer:          me@thomas-sutton.id.au
copyright:           Copyright 2014-2015 Thomas Sutton, Anchor Systems,
                     and others.
category:            Data
build-type:          Simple
extra-source-files:  README.md
cabal-version:       >=1.10

source-repository HEAD
  type: git
  location: https://github.com/anchor/retcon

library
  default-language:    Haskell2010
  hs-source-dirs:      lib
  exposed-modules:
    Retcon
    Retcon.Configuration
    Retcon.DataSource
    Retcon.Diff
    Retcon.Document
    Retcon.Identifier
    Retcon.Store
    Retcon.Monad
    Retcon.Network.Protocol
    Retcon.Network.Server
    Retcon.Network.Client
    Retcon.Store.Base
    Retcon.Store.Memory
    Retcon.Store.PostgreSQL
    Retcon.Program.Daemon
    Retcon.Program.Once
  other-modules:
    Paths_retcon
  build-depends:
      base >=4.5 && <4.9
    , aeson
    , aeson-diff >= 0.1.1.2
    , async
    , binary
    , bytestring
    , configurator
    , containers
    , errors < 2.0
    , exceptions
    , hslogger
    , lens
    , mtl
    , postgresql-simple
    , process
    , regex-compat
    , semigroups
    , text
    , transformers >= 0.3
    , transformers-compat >= 0.4
    , zeromq4-haskell
  ghc-options:
    -Wall

executable retcon
  default-language:    Haskell2010
  hs-source-dirs:      src
  main-is:             Oneshot.hs
  other-modules:
    Paths_retcon
  build-depends:
      base
    , configurator
    , filepath
    , optparse-applicative
    , retcon
    , text
    , transformers
    , transformers-compat

executable retcond
  default-language:    Haskell2010
  hs-source-dirs:      src
  main-is:             Main.hs
  other-modules:
    Paths_retcon
  build-depends:
      base
    , configurator
    , filepath
    , optparse-applicative
    , retcon
    , text
    , transformers
    , transformers-compat

executable client
  default-language:    Haskell2010
  hs-source-dirs:      src
  main-is:             client.hs
  build-depends:
      base
    , optparse-applicative
    , retcon
    , text

executable json-directory
  default-language:    Haskell2010
  hs-source-dirs:      datasource
  main-is:             json-directory.hs
  build-depends:
      base
    , aeson
    , bytestring
    , directory
    , filepath
    , optparse-applicative
    , random
    , retcon
    , text
    , unix

test-suite source-test
  type:                exitcode-stdio-1.0
  default-language:    Haskell2010
  hs-source-dirs:      test
  main-is:             source-test.hs
  build-depends:
      base
    , HUnit
    , aeson
    , hspec
    , retcon

test-suite policy-test
  type:                exitcode-stdio-1.0
  default-language:    Haskell2010
  hs-source-dirs:      test
  main-is:             policy-test.hs
  build-depends:
      base
    , aeson-diff
    , hspec
    , retcon

test-suite api-roundtrip-test
  type:                exitcode-stdio-1.0
  default-language:    Haskell2010
  hs-source-dirs:      test
  main-is:             api-roundtrip-test.hs
  build-depends:
      base
    , async
    , configurator
    , either
    , hslogger
    , hspec
    , mtl
    , process
    , retcon
    , transformers-compat

test-suite store-psql-test
  type:                exitcode-stdio-1.0
  default-language:    Haskell2010
  hs-source-dirs:      test
  main-is:             store-psql-test.hs
  build-depends:
      base
    , aeson
    , bytestring
    , hspec
    , postgresql-simple
    , process
    , retcon
    , text
    , transformers
<<<<<<< HEAD
=======
    , transformers-compat
    , unordered-containers
>>>>>>> bde5ed11
    , vector<|MERGE_RESOLUTION|>--- conflicted
+++ resolved
@@ -163,6 +163,7 @@
     , mtl
     , process
     , retcon
+    , transformers
     , transformers-compat
 
 test-suite store-psql-test
@@ -180,9 +181,6 @@
     , retcon
     , text
     , transformers
-<<<<<<< HEAD
-=======
     , transformers-compat
     , unordered-containers
->>>>>>> bde5ed11
     , vector