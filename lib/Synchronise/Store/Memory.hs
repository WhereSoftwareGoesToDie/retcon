<<<<<<< HEAD

=======
{-# LANGUAGE TemplateHaskell #-}
>>>>>>> b27eccb0
{-# LANGUAGE FlexibleInstances #-}
{-# LANGUAGE RankNTypes        #-}
{-# LANGUAGE TemplateHaskell   #-}
{-# LANGUAGE TypeFamilies      #-}

module Synchronise.Store.Memory
     ( MemStore
     , Mem
     ) where


import           Control.Applicative
import           Control.Lens
import           Control.Monad
import           Data.IORef
import           Data.Map               (Map)
import qualified Data.Map               as M
import           Data.Monoid

import           Synchronise.Diff
import           Synchronise.Document
import           Synchronise.Identifier
import           Synchronise.Store.Base


-- | An acid-state like in-memory store.
type Mem = IORef MemStore

data MemStore = MemStore
    { _memNextKey :: Int
    , _memItoF    :: Map InternalKey (Map SourceName ForeignID)
    , _memFtoI    :: Map ForeignKey InternalID
    , _memInits   :: Map InternalKey Document
    , _memDiffs   :: Map InternalKey [(LabelledPatch (), [LabelledPatch ()])]
    }
makeLenses ''MemStore

emptyMem :: MemStore
<<<<<<< HEAD
emptyMem = MemStore 0 mempty mempty mempty mempty
=======
emptyMem = MemStore 0 mempty mempty mempty mempty 
>>>>>>> b27eccb0

-- | "Open the module" with the in-memory store type.
--
instance Store (IORef MemStore) where
  newtype StoreOpts       (IORef MemStore)   = StoreOpts ()
  type    LabelConstraint (IORef MemStore) x = ()

  initBackend _ = newIORef emptyMem

  closeBackend  = flip writeIORef emptyMem

  cloneStore    = return

  createInternalKey ref entity =
    atomicModifyIORef' ref $ \st ->
      (memNextKey +~ 1 $ st, InternalKey entity (st ^. memNextKey))

  lookupInternalKey ref fk = do
    st <- readIORef ref
    return $ st ^? memFtoI . ix fk . to (InternalKey (fkEntity fk))

  deleteInternalKey ref ik =
    atomicModifyIORef' ref $ \st ->
        (st & memItoF . at ik .~ Nothing, 0)

  recordForeignKey ref ik fk =
    let source_name = fkSource fk
        foreign_id  = fkID     fk
        internal_id = ikID     ik
    in  atomicModifyIORef' ref $ \st ->
          ( st & memItoF . at ik . non mempty . at source_name ?~ foreign_id
               & memFtoI . at fk ?~ internal_id
          , ())

  lookupForeignKey ref source_name ik = do
      let entity_name = ikEntity ik
      st <- readIORef ref
      -- Construct a new ForeignKey if it exists in the memItoF map
      return $ st ^? memItoF . ix ik . ix source_name . to (ForeignKey entity_name source_name)

  deleteForeignKey ref fk = do
    maybe_ik <- lookupInternalKey ref fk
    atomicModifyIORef' ref $ \st ->
        -- Go through the internal to foreign map removing all foreign ids
        -- that match this value under the associated internal key.
        ( st & maybe id (\iki -> memItoF . ix iki %~ M.filter (/= fkID fk)) maybe_ik
        -- Also, delete the foreign in the foreign to internal map.
             & memFtoI . at fk .~ Nothing
        , 0)

  deleteForeignKeysWithInternal ref ik = do
      let entity_name = ikEntity ik
      atomicModifyIORef' ref $ \st ->
          -- List of the foreign key identifiers associated with the internal
          -- key
          let fkis = map (uncurry (ForeignKey entity_name)) $
                      st ^.. memItoF . at ik . _Just . itraversed . withIndex in
          -- Now delete the foreign keys from the foreign to internal map
          ( st & memFtoI %~ (\ftoi -> foldr M.delete ftoi fkis)
          , ())
      -- Now remove the internal key.
      deleteInternalKey ref ik


  recordInitialDocument ref ik doc =
      atomicModifyIORef' ref $ \st ->
          (st & memInits . at ik ?~ doc, ())

  lookupInitialDocument ref ik =
      (^. memInits . at ik) <$> readIORef ref

  deleteInitialDocument ref ik =
    atomicModifyIORef' ref $ \st ->
      (st & memInits . at ik .~ Nothing, 0)

  recordDiffs ref ik new =
      let relabeled = bimap void (map void) new in
      atomicModifyIORef' ref $ \st ->
          -- Slow due to list traversal
          (st & memDiffs . at ik . non mempty <%~ (++[relabeled]))
          ^. swapped & _2 %~ length

  -- TODO Implement
  lookupDiff ref _ =
    let get st = (st, Nothing)
    in  atomicModifyIORef' ref get

  -- TODO Implement
  lookupDiffIDs ref _ =
    let get st = (st, [])
    in  atomicModifyIORef' ref get

  -- TODO: Implement
  deleteDiff ref _ =
    let del st = (st, 0)
    in  atomicModifyIORef' ref del

  deleteDiffsWithKey ref ik =
      atomicModifyIORef' ref $ \st ->
          (st & memDiffs . at ik .~ Nothing, 0)

  addWork      = const $ const $ return ()
  getWork      = const $ return Nothing
  completeWork = const $ const $ return ()<|MERGE_RESOLUTION|>--- conflicted
+++ resolved
@@ -1,8 +1,4 @@
-<<<<<<< HEAD
-
-=======
 {-# LANGUAGE TemplateHaskell #-}
->>>>>>> b27eccb0
 {-# LANGUAGE FlexibleInstances #-}
 {-# LANGUAGE RankNTypes        #-}
 {-# LANGUAGE TemplateHaskell   #-}
@@ -41,11 +37,7 @@
 makeLenses ''MemStore
 
 emptyMem :: MemStore
-<<<<<<< HEAD
-emptyMem = MemStore 0 mempty mempty mempty mempty
-=======
 emptyMem = MemStore 0 mempty mempty mempty mempty 
->>>>>>> b27eccb0
 
 -- | "Open the module" with the in-memory store type.
 --
