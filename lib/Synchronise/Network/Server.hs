--- conflicted
+++ resolved
@@ -398,12 +398,8 @@
       <> show ik
 
   -- Record changes in history.
-<<<<<<< HEAD
   did <- recordDiffs store ik (merged, rejects)
   infoM logName $ "Recorded diff " <> show did <> " against " <> show ik
-=======
-  _ <- recordDiffs store ik (merged, rejects)
->>>>>>> ced38cf0
 
   -- Update and save the documents.
   let docs' = map (patch policy merged . either (const initial) id) docs
@@ -414,26 +410,13 @@
   recordInitialDocument store ik initial'
 
   return ()
-
-<<<<<<< HEAD
   where
-    policy :: MergePolicy ()
     policy = ignoreConflicts
     calculate :: [Document] -> IO Document
     calculate docs = do
       infoM logName $ "No initial document for " <> show ik <> "."
       return . either (const $ emptyDocument (ikEntity ik) "<initial>") id
         $ calculateInitialDocument docs
-=======
-  where policy = ignoreConflicts
-
-        calculate :: [Document] -> IO Document
-        calculate docs = do
-          infoM logName $ "No initial document for " <> show ik <> "."
-          return . either (const $ emptyDocument (ikEntity ik) "<initial>") id
-            $ calculateInitialDocument docs
->>>>>>> ced38cf0
-
 
 -- | Logs a problem with the notification.
 --
