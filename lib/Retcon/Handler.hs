--
-- Copyright © 2013-2014 Anchor Systems, Pty Ltd and Others
--
-- The code in this file, and the program it is a part of, is
-- made available to you by its authors as open source software:
-- you can redistribute it and/or modify it under the terms of
-- the 3-clause BSD licence.
--

-- | Description: Dispatch events with a retcon configuration.

{-# LANGUAGE FlexibleContexts      #-}
{-# LANGUAGE MultiParamTypeClasses #-}
{-# LANGUAGE OverloadedStrings     #-}
{-# LANGUAGE RankNTypes            #-}
{-# LANGUAGE ScopedTypeVariables   #-}
{-# LANGUAGE TemplateHaskell       #-}
{-# LANGUAGE TypeFamilies          #-}

module Retcon.Handler where

import Control.Applicative
import Control.Exception.Enclosed (tryAny)
import Control.Lens (view)
import Control.Monad.Error.Class
import Control.Monad.Logger
import Control.Monad.Reader
import Data.Bifunctor
import Data.Either
import Data.Maybe
import Data.Monoid
import Data.Proxy
import Data.String
import Data.Type.Equality
import GHC.TypeLits

import Retcon.Core
import Retcon.DataSource
import Retcon.Diff
import Retcon.Document
import Retcon.Error
import Retcon.MergePolicy
import Retcon.Monad
import Retcon.Options

-- * Retcon

-- $ An invocation of the retcon system will recieve and process a single event from
-- the outside world. It does this by first determining the type of operation to be
-- performed and then executing that command.

-- | Run the retcon process on an event.
retcon
    :: (ReadableToken s, WritableToken s)
    => RetconOptions
    -> RetconConfig
    -> s
    -> String
    -> IO (Either RetconError ())
retcon opts config store key =
    runRetconMonadOnce opts config store () . dispatch $ read key

-- | Parse a request string and handle an event.
dispatch
    :: forall store. (ReadableToken store, WritableToken store)
    => (String, String, String)
    -> RetconHandler store ()
dispatch (entity_str, source_str, key) = do
    entities <- view retconState

    case (someSymbolVal entity_str, someSymbolVal source_str) of
        (SomeSymbol entity, SomeSymbol source) ->
            forM_ entities $ \(InitialisedEntity e dss) -> when (same e entity) $
                forM_ dss $ \(InitialisedSource (sp :: Proxy st) dst :: InitialisedSource et) -> do
                    let fk = ForeignKey key :: ForeignKey et st

                    when (same source sp) $ process dst fk

-- * Operations

-- $ The operations performed by retcon are described, at a high level, by
-- 'RetconOperation's.

-- | Operations to be performed in response to data source events.

-- TODO: Add fk, ik, and doc to constructors so that we don't need to re-query
-- them when executing the operation.
data RetconOperation entity source
    = RetconCreate (ForeignKey entity source) -- ^ Create a new document.
    | RetconDelete (InternalKey entity)       -- ^ Delete an existing document.
    | RetconUpdate (InternalKey entity)       -- ^ Update an existing document.
    | RetconProblem (ForeignKey entity source) RetconError -- ^ Record an error.
  deriving (Show)

instance Eq (RetconOperation entity source) where
    (RetconCreate fk1) == (RetconCreate fk2) = fk1 == fk2
    (RetconDelete ik1) == (RetconDelete ik2) = ik1 == ik2
    (RetconUpdate ik1) == (RetconUpdate ik2) = ik1 == ik2
    (RetconProblem fk1 _) == (RetconProblem fk2 _) = fk1 == fk2
    _ == _ = False

-- | Process an event on a specified 'ForeignKey'.
--
-- This function is responsible for determining the type of event which has
-- occured and invoking the correct 'RetconDataSource' actions and retcon
-- algorithms to handle it.
process
    :: forall store entity source.
       (ReadableToken store, WritableToken store, RetconDataSource entity source)
    => DataSourceState entity source
    -> ForeignKey entity source
    -> RetconHandler store ()
process state fk = do
    whenVerbose . $logDebug . fromString $
        "EVENT against " <> (show . length $ sources) <> " sources."

    determineOperation state fk >>= runOperation state
  where
    sources = entitySources (Proxy :: Proxy entity)

-- | Construct a 'RetconOperation' to be performed by this invocation of
-- retcon.
--
-- The 'RetconOperation' is determined based on the presence and absence of an
-- 'InternalKey' and 'Document' corresponding to the 'ForeignKey' which triggered
-- the invocation.
determineOperation
    :: (ReadableToken s, RetconDataSource entity source)
    => DataSourceState entity source
    -> ForeignKey entity source
    -> RetconHandler s (RetconOperation entity source)
determineOperation state fk = do
    whenVerbose . $logInfo . fromString $
        "DETERMINE: " <> show fk

    -- Lookup the corresponding InternalKey.
    ik' <- lookupInternalKey fk

    whenVerbose . $logDebug . fromString $
        "Looking for key: " <> show ik'

    -- Fetch the corresponding Document.
    doc' <- runRetconAction state $ getDocument fk

    whenVerbose . $logDebug . fromString $
        "Looking for document: " <> show doc'

    -- Determine the RetconOperation to be performed.
    let operation = case (ik', doc') of
            (Nothing, Left  _) -> RetconProblem fk (RetconSourceError "Unknown key, no document")
            (Nothing, Right _) -> RetconCreate fk
            (Just ik, Left  _) -> RetconDelete ik
            (Just ik, Right _) -> RetconUpdate ik

    whenVerbose . $logDebug . fromString $
        "Operation for " <> show fk <> " is " <> show operation

    return operation

-- | Execute the action described by a 'RetconOperation' value.
runOperation
    :: (ReadableToken store, WritableToken store, RetconDataSource entity source)
    => DataSourceState entity source
    -> RetconOperation entity source
    -> RetconHandler store ()
runOperation state event =
    case event of
        RetconCreate  fk -> create state fk
<<<<<<< HEAD
        RetconDelete  ik -> delete ik
        RetconUpdate  ik -> update ik
        RetconProblem fk err -> reportError fk err
=======
        RetconDelete  ik -> delete state ik
        RetconUpdate  ik -> update state ik
        RetconProblem fk err -> reportError state fk err

-- | Parse a request string and handle an event.
dispatch :: forall store. (ReadableToken store, WritableToken store)
         => String
         -> RetconHandler store ()
dispatch work = do
    let (entity_str, source_str, key) = read work :: (String, String, String)
    entities <- getRetconState

    case (someSymbolVal entity_str, someSymbolVal source_str) of
        (SomeSymbol entity, SomeSymbol source) ->
            forM_ entities $ \(InitialisedEntity e dss) -> when (same e entity) $
                forM_ dss $ \(InitialisedSource (sp :: Proxy st) dst :: InitialisedSource et) -> do
                            let fk = ForeignKey key :: ForeignKey et st

                            when (same source sp) $ process dst fk

-- | Run the retcon process on an event.
retcon :: (ReadableToken s, WritableToken s)
       => RetconConfig SomeEntity s
       -> String
       -> IO (Either RetconError ())
retcon config key =
    runRetconMonadOnce config () $ dispatch key
>>>>>>> 5305ca99

-- ** Execute operations

-- $ These function execute the operations represented by 'RetconOperation' values.

-- | Execute a 'RetconCreate' operation.
create
    :: forall store entity source.
       (ReadableToken store, WritableToken store, RetconDataSource entity source)
    => DataSourceState entity source
    -> ForeignKey entity source
    -> RetconHandler store ()
create state fk = do
    $logDebug . fromString $
        "CREATE: " <> show fk

    -- Allocate a new InternalKey to represent this entity.
    ik <- createInternalKey
    recordForeignKey ik fk

    -- Use the new Document as the initial document.
    doc' <- runRetconAction state $ getDocument fk

    results <- case doc' of
        Left _ -> do
            deleteState ik
            throwError (RetconSourceError "Cannot create document which doesn't exist")
        Right doc -> do
            recordInitialDocument ik doc
            -- TODO: This should probably be using the InitialisedEntity list?
            setDocuments ik . map (const doc) $ entitySources (Proxy :: Proxy entity)

    -- Record any errors in the log.
    let (_succeeded, failed) = partitionEithers results
    when (not . null $ failed) $
        $logError . fromString $
            "ERROR creating " <> show ik <> " from " <> show fk <> ". " <>
            show failed

    return ()

-- | Execute a 'RetconDelete' event.
delete
    :: (ReadableToken store, WritableToken store, RetconEntity entity)
    => InternalKey entity
    -> RetconHandler store ()
delete ik = do
    $logInfo . fromString $
        "DELETE: " <> show ik

    -- Delete from data sources.
    results <- deleteDocuments ik

    -- Record failures in the log.
    let (_succeeded, failed) = partitionEithers results
    when (not . null $ failed) $
        $logError . fromString $
            "ERROR deleting " <> show ik <> ". " <> show failed

    -- Delete the internal associated with the key.
    deleteState ik

-- | Process an update event.
update
    :: (ReadableToken store, WritableToken store, RetconEntity entity)
    => InternalKey entity
    -> RetconHandler store ()
update ik = do
    $logDebug . fromString $
        "UPDATE: " <> show ik

    -- Fetch documents, logging any errors.
    docs <- getDocuments ik
    let (failures, valid) = partitionEithers docs
    when (not . null $ failures) $
        $logWarn . fromString $
            "WARNING updating " <> show ik <> ". Unable to fetch some documents: "
            <> show failures

    -- Find or calculate the initial document.
    --
    -- TODO: This is fragile in the case that only one data sources has a document.
    initial <- fromMaybe (calculateInitialDocument valid) <$>
               lookupInitialDocument ik

    -- Build the diff from non-missing documents.
    let diffs = map (diff initial) valid
    let (merged, fragments) = mergeDiffs ignoreConflicts diffs

    -- Apply the diff to each source document.
    --
    -- We replace documents we couldn't get with the initial document. The
    -- initial document may not be "valid". These missing cases are logged
    -- above.
    let output = map (applyDiff merged . either (const initial) id) docs

    -- Record changes in database.
    did <- recordDiffs ik (merged, fragments)

<<<<<<< HEAD
    -- Record notification, if required.
    when (not . null $ fragments) $
=======
    -- Record notifications, if required.
    unless (null fragments) $
>>>>>>> 5305ca99
        recordNotification ik did

    -- Save documents, logging any errors.
    results <- setDocuments ik output
    let (failed, _) = partitionEithers results
    when (not . null $ failed) $
        $logWarn . fromString $
            "WARNING updating " <> show ik <> ". Unable to set some documents: "
            <> show failed

    return ()

-- | Report an error in determining the operation, communicating with the data
-- source or similar.
reportError
    :: (RetconDataSource entity source)
    => ForeignKey entity source
    -> RetconError
    -> RetconHandler store ()
reportError fk err = do
    $logDebug . fromString $
        "ERROR: " <> show fk

    $logError . fromString $
        "Could not process event for " <> show fk <> ". " <> show err

    return ()

-- * Data source wrappers

-- $ These actions wrap the operations for a single data source and apply them
-- lists of arbitrary data sources.

-- | Get 'Document's corresponding to an 'InternalKey' for all sources for an
-- entity.
getDocuments
    :: forall store entity. (ReadableToken store, RetconEntity entity)
    => InternalKey entity
    -> RetconHandler store [Either RetconError Document]
getDocuments ik = do
    let entity = Proxy :: Proxy entity
    entities <- getRetconState

    results <- forM entities $ \(InitialisedEntity current sources) ->
        case sameSymbol entity current of
            Nothing -> return []
            Just Refl -> forM sources $ \(InitialisedSource (_ :: Proxy source) state) ->
                -- Flatten any nested errors.
                (do
                    -- Lookup the foreign key for this data source.
                    $logError "Attempting to lookup!"
                    mkey :: Maybe (ForeignKey entity source) <- lookupForeignKey ik
                    $logError "Done looking! About to inspect"
                    -- If there was a key, use it to fetch the document.
                    case mkey of
                        Nothing -> do
                            $logError "Could not find a document id! :-("
                            return . Left $ RetconFailed
                        Just fk -> do
                            $logError "Found an ID! Can we get it?"
                            res <- runRetconAction state $ getDocument fk
                            $logError . fromString $ "Done! " <> show res
                            return res
                    )
    return . concat $ results

-- | Set 'Document's corresponding to an 'InternalKey' for all sources for an
-- entity.
setDocuments
    :: forall store entity.
       (ReadableToken store, WritableToken store, RetconEntity entity)
    => InternalKey entity
    -> [Document]
    -> RetconHandler store [Either RetconError ()]
setDocuments ik docs = do
    let entity = Proxy :: Proxy entity
    entities <- getRetconState

    results <- forM entities $ \(InitialisedEntity current sources) ->
        case sameSymbol entity current of
            Nothing -> return []
            Just Refl -> forM (zip docs sources) $
                \(doc, InitialisedSource (_ :: Proxy source) state) ->
                    join . first RetconError <$> tryAny (do
                        (fk :: Maybe (ForeignKey entity source)) <- lookupForeignKey ik
                        fk' <- runRetconAction state $ setDocument doc fk
                        case fk' of
                            Left  _  -> return ()
                            Right newfk -> void $ recordForeignKey ik newfk
                        return $ Right ()
                    )
    return . concat $ results

-- | Delete the 'Document' corresponding to an 'InternalKey' for all sources.
deleteDocuments
    :: forall store entity.
       (ReadableToken store, WritableToken store, RetconEntity entity)
    => InternalKey entity
    -> RetconHandler store [Either RetconError ()]
deleteDocuments ik = do
    let entity = Proxy :: Proxy entity
    entities <- getRetconState

    -- Iterate over the list of entities.
    results <- forM entities $ \(InitialisedEntity current sources) ->
        -- When you've found the one corresponding to the 'InternalKey'.
        case sameSymbol entity current of
            Nothing -> return []
            Just Refl ->
                -- Iterate of the associated sources.
                forM sources $ \(InitialisedSource (_:: Proxy source) state) -> do
                    -- Map the InternalKey to a ForeignKey for this source and...
                    (fk' :: Maybe (ForeignKey entity source)) <- lookupForeignKey ik
                    -- ...issue a delete.
                    case fk' of
                        Nothing -> return . Right $ ()
                        Just fk -> runRetconAction state $ deleteDocument fk
    return . concat $ results

-- * Storage backend wrappers

-- $ These actions wrap the data storage backend operations and lift them into
-- the RetconHandler monad.

-- | Delete the internal state associated with an 'InternalKey'.
deleteState
    :: forall store entity. (WritableToken store, RetconEntity entity)
    => InternalKey entity
    -> RetconHandler store ()
deleteState ik = do
    $logInfo . fromString $
        "DELETE: " <> show ik

    -- Delete the initial document.
    n_id <- deleteInitialDocument ik
    whenVerbose . $logDebug . fromString $
        "Deleted initial document for " <> show ik <> ". Deleted " <> show n_id

    -- TODO: Do we need to delete notifications here? I think we do!

    -- Delete the diffs.
    n_diff <- deleteDiffs ik
    whenVerbose . $logDebug . fromString $
        "Deleted diffs for " <> show ik <> ": " <> show n_diff

    -- Delete associated foreign keys.
    n_fk <- deleteForeignKeys ik
    whenVerbose . $logDebug . fromString $
        "Deleted foreign key/s for " <> show ik <> ": " <> show n_fk

    -- Delete the internal key.
    n_ik <- deleteInternalKey ik
    whenVerbose . $logDebug . fromString $
        "Deleted internal key/s for " <> show ik <> ": " <> show n_ik

    return ()

-- | Attempt to translate a 'ForeignKey' from one source into a 'ForeignKey'
-- for another source.
translateForeignKey
    :: forall entity source1 source2 store.
       (ReadableToken store, RetconDataSource entity source1,
       RetconDataSource entity source2)
    => ForeignKey entity source1
    -> RetconHandler store (Maybe (ForeignKey entity source2))
translateForeignKey from =
    lookupInternalKey from >>= maybe (return Nothing) lookupForeignKey

-- * Utility functions

-- | Check that two symbols are the same.
same
    :: (KnownSymbol a, KnownSymbol b)
    => Proxy a
    -> Proxy b
    -> Bool
same a b = isJust (sameSymbol a b)<|MERGE_RESOLUTION|>--- conflicted
+++ resolved
@@ -21,7 +21,6 @@
 
 import Control.Applicative
 import Control.Exception.Enclosed (tryAny)
-import Control.Lens (view)
 import Control.Monad.Error.Class
 import Control.Monad.Logger
 import Control.Monad.Reader
@@ -52,13 +51,11 @@
 -- | Run the retcon process on an event.
 retcon
     :: (ReadableToken s, WritableToken s)
-    => RetconOptions
-    -> RetconConfig
-    -> s
+    => RetconConfig SomeEntity s
     -> String
     -> IO (Either RetconError ())
-retcon opts config store key =
-    runRetconMonadOnce opts config store () . dispatch $ read key
+retcon config key =
+    runRetconMonadOnce config () . dispatch $ read key
 
 -- | Parse a request string and handle an event.
 dispatch
@@ -66,7 +63,7 @@
     => (String, String, String)
     -> RetconHandler store ()
 dispatch (entity_str, source_str, key) = do
-    entities <- view retconState
+    entities <- getRetconState
 
     case (someSymbolVal entity_str, someSymbolVal source_str) of
         (SomeSymbol entity, SomeSymbol source) ->
@@ -166,39 +163,9 @@
 runOperation state event =
     case event of
         RetconCreate  fk -> create state fk
-<<<<<<< HEAD
         RetconDelete  ik -> delete ik
         RetconUpdate  ik -> update ik
         RetconProblem fk err -> reportError fk err
-=======
-        RetconDelete  ik -> delete state ik
-        RetconUpdate  ik -> update state ik
-        RetconProblem fk err -> reportError state fk err
-
--- | Parse a request string and handle an event.
-dispatch :: forall store. (ReadableToken store, WritableToken store)
-         => String
-         -> RetconHandler store ()
-dispatch work = do
-    let (entity_str, source_str, key) = read work :: (String, String, String)
-    entities <- getRetconState
-
-    case (someSymbolVal entity_str, someSymbolVal source_str) of
-        (SomeSymbol entity, SomeSymbol source) ->
-            forM_ entities $ \(InitialisedEntity e dss) -> when (same e entity) $
-                forM_ dss $ \(InitialisedSource (sp :: Proxy st) dst :: InitialisedSource et) -> do
-                            let fk = ForeignKey key :: ForeignKey et st
-
-                            when (same source sp) $ process dst fk
-
--- | Run the retcon process on an event.
-retcon :: (ReadableToken s, WritableToken s)
-       => RetconConfig SomeEntity s
-       -> String
-       -> IO (Either RetconError ())
-retcon config key =
-    runRetconMonadOnce config () $ dispatch key
->>>>>>> 5305ca99
 
 -- ** Execute operations
 
@@ -298,13 +265,8 @@
     -- Record changes in database.
     did <- recordDiffs ik (merged, fragments)
 
-<<<<<<< HEAD
-    -- Record notification, if required.
-    when (not . null $ fragments) $
-=======
     -- Record notifications, if required.
     unless (null fragments) $
->>>>>>> 5305ca99
         recordNotification ik did
 
     -- Save documents, logging any errors.
