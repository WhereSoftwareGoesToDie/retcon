--- conflicted
+++ resolved
@@ -27,34 +27,19 @@
   , mkChangeNotification
   ) where
 
-<<<<<<< HEAD
 import           Control.Applicative
-import           Control.Monad.Except
+import           Control.Monad.Error.Class
 import           Control.Monad.Reader
+import           Control.Monad.Trans.Except
 import           Data.Binary
-import           Data.ByteString.Lazy    (fromStrict)
+import           Data.ByteString.Lazy       (fromStrict)
 import           Data.List.NonEmpty
 import           System.ZMQ4.Monadic
 
 import           Retcon.Identifier
 import           Retcon.Network.Protocol
 import           Retcon.Network.Server
-import           Retcon.Store            hiding (ops)
-=======
-import Control.Applicative
-import Control.Monad.Trans.Except
-import Control.Monad.Error.Class
-import Control.Monad.Reader
-import Data.Binary
-import Data.ByteString.Lazy (fromStrict)
-import Data.List.NonEmpty
-import System.ZMQ4.Monadic
-
-import Retcon.Identifier
-import Retcon.Network.Protocol
-import Retcon.Network.Server
-import Retcon.Store hiding (ops)
->>>>>>> bde5ed11
+import           Retcon.Store               hiding (ops)
 
 
 -- | Retrieve all documents that are currently marked as being conflicted
