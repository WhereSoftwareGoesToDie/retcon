--
-- Copyright © 2013-2014 Anchor Systems, Pty Ltd and Others
--
-- The code in this file, and the program it is a part of, is
-- made available to you by its authors as open source software:
-- you can redistribute it and/or modify it under the terms of
-- the 3-clause BSD licence.
--

{-# LANGUAGE DeriveFunctor              #-}
<<<<<<< HEAD
=======
{-# LANGUAGE FlexibleContexts           #-}
>>>>>>> 9cfe7c8d
{-# LANGUAGE FlexibleInstances          #-}
{-# LANGUAGE GADTs                      #-}
{-# LANGUAGE GeneralizedNewtypeDeriving #-}
{-# LANGUAGE MultiParamTypeClasses      #-}
{-# LANGUAGE OverloadedStrings          #-}
{-# LANGUAGE RankNTypes                 #-}
{-# LANGUAGE RecordWildCards            #-}
{-# LANGUAGE ScopedTypeVariables        #-}
{-# LANGUAGE TemplateHaskell            #-}
<<<<<<< HEAD
{-# OPTIONS_GHC -fno-warn-orphans #-}
=======
{-# LANGUAGE TupleSections              #-}
>>>>>>> 9cfe7c8d

-- | Server component for the retcon network API.
module Retcon.Network.Server where

import Control.Applicative
import Control.Concurrent
import Control.Concurrent.Async
import Control.Exception hiding (Handler, handle)
import Control.Lens.Operators
import Control.Lens.TH
import Control.Monad
import Control.Monad.Except
import Control.Monad.Reader
import qualified Data.Aeson as Aeson
import Data.Binary
import qualified Data.ByteString as BS
import Data.ByteString.Lazy (fromStrict, toStrict)
import qualified Data.ByteString.Lazy as LBS
import Data.List.NonEmpty
import Data.Monoid
import Data.String
import Options.Applicative
import System.ZMQ4.Monadic hiding (async)

import Retcon.Core
import Retcon.Diff
import Retcon.Document
import Retcon.Monad
import Retcon.Options

-- | Values describing error states of the retcon API.
data RetconAPIError
    = UnknownServerError
    | TimeoutError
    | DecodeError
    | InvalidNumberOfMessageParts
  deriving (Show, Eq)

instance Enum RetconAPIError where
    fromEnum TimeoutError = 0
    fromEnum InvalidNumberOfMessageParts = 1
    fromEnum DecodeError = 2
    fromEnum UnknownServerError = maxBound

    toEnum 0 = TimeoutError
    toEnum 1 = InvalidNumberOfMessageParts
    toEnum 2 = DecodeError
    toEnum _ = UnknownServerError

-- | An opaque reference to a Diff, used to uniquely reference the conflicted
-- diff for resolveDiff.
newtype DiffID = DiffID
    { unDiffID :: Int }
  deriving (Binary, Eq, Show)

-- | A notification for Retcon that the document with 'ForeignID' which is an
-- 'EntityName' at the data source 'SourceName' has changed in some way.
data ChangeNotification = ChangeNotification
    { _notificationEntity    :: EntityName
    , _notificationSource    :: SourceName
    , _notificationForeignID :: ForeignID
    }
  deriving (Eq, Show)
makeLenses ''ChangeNotification

-- | An opaque reference to a DiffOp, used when sending the list of selected
-- DiffOps to resolveDiff
newtype ConflictedDiffOpID = ConflictedDiffOpID
    { unConflictedDiffOpID :: Int }
  deriving (Binary, Eq, Show)

getJSON
    :: FromJSON a
    => Get a
getJSON = do
    json <- Aeson.eitherDecode <$> get
    case json of
        Right x -> return x
        Left msg -> fail msg

instance Binary (Diff ()) where
    put = put . Aeson.encode
    get = getJSON

instance Binary (DiffOp ()) where
    put = put . Aeson.encode
    get = getJSON

instance Binary Document where
    put = put . Aeson.encode
    get = getJSON

data RequestConflicted = RequestConflicted
  deriving (Eq, Show)
data ResponseConflicted = ResponseConflicted
    [ ( Document
      , Diff ()
      , DiffID
      , [(ConflictedDiffOpID, DiffOp ())]
    )]
  deriving (Eq, Show)

instance Binary RequestConflicted where
    put _ = return ()
    get = return RequestConflicted
instance Binary ResponseConflicted where
    put (ResponseConflicted ds) = put ds
    get = ResponseConflicted <$> get

data RequestChange = RequestChange ChangeNotification
  deriving (Eq, Show)
data ResponseChange = ResponseChange
  deriving (Eq, Show)

instance Binary RequestChange where
    put (RequestChange (ChangeNotification entity source fk)) =
        put (entity, source, fk)
    get = do
        (entity, source, fk) <- get
        return . RequestChange $ ChangeNotification entity source fk
instance Binary ResponseChange where
    put _ = return ()
    get = return ResponseChange

data RequestResolve = RequestResolve DiffID [ConflictedDiffOpID]
  deriving (Eq, Show)
data ResponseResolve = ResponseResolve
  deriving (Eq, Show)

instance Binary RequestResolve where
    put (RequestResolve did conflicts) = put (did, conflicts)
    get = do
        (did, conflicts) <- get
        return $ RequestResolve did conflicts
instance Binary ResponseResolve where
    put _ = return ()
    get = return ResponseResolve

data InvalidRequest = InvalidRequest
  deriving (Eq, Show)
data InvalidResponse = InvalidResponse
  deriving (Eq, Show)

instance Binary InvalidRequest where
    put _ = return ()
    get = return InvalidRequest
instance Binary InvalidResponse where
    put _ = return ()
    get = return InvalidResponse

data Header request response where
    HeaderConflicted :: Header RequestConflicted ResponseConflicted
    HeaderChange :: Header RequestChange ResponseChange
    HeaderResolve :: Header RequestResolve ResponseResolve
    InvalidHeader :: Header InvalidRequest InvalidResponse

data SomeHeader where
    SomeHeader
        :: Header request response
        -> SomeHeader

instance Enum SomeHeader where
    fromEnum (SomeHeader HeaderConflicted) = 0
    fromEnum (SomeHeader HeaderChange) = 1
    fromEnum (SomeHeader HeaderResolve) = 2
    fromEnum (SomeHeader InvalidHeader) = maxBound

    toEnum 0 = SomeHeader HeaderConflicted
    toEnum 1 = SomeHeader HeaderChange
    toEnum 2 = SomeHeader HeaderResolve
    toEnum _ = SomeHeader InvalidHeader

-- * Server configuration

-- | Configuration for the server.
data ServerConfig = ServerConfig
    { _cfgConnectionString :: String
    }
  deriving (Show, Eq)
makeLenses ''ServerConfig

-- | Parser for server options.
serverParser :: Parser ServerConfig
serverParser = ServerConfig <$> connString
  where
    connString = option str (
           long "address"
        <> short 'A'
        <> metavar "SOCKET"
        <> help "Server socket. e.g. tcp://0.0.0.0:60179")

-- * Server monad

-- | Monad for the API server actions to run in.
newtype RetconServer z a = RetconServer
    { unRetconServer :: ExceptT RetconAPIError (ReaderT (Socket z Rep) (ZMQ z)) a
    }
  deriving (Applicative, Functor, Monad, MonadIO, MonadReader (Socket z Rep),
  MonadError RetconAPIError)

-- | Run a handler in the 'RetconServer' monad using the ZMQ connection details.
runRetconServer
    :: forall a. ServerConfig
    -> (forall z. RetconServer z a)
    -> IO ()
runRetconServer cfg act = runZMQ $ do
    sock <- socket Rep
    bind sock $ cfg ^. cfgConnectionString
    void $ flip runReaderT sock . runExceptT . unRetconServer $ act

-- * Monads with ZMQ

liftZMQ :: ZMQ z a -> RetconServer z a
liftZMQ = RetconServer . lift . lift

-- * Server actions

decodeStrict
    :: (MonadError RetconAPIError m, Binary a)
    => BS.ByteString
    -> m a
decodeStrict bs =
    case decodeOrFail . fromStrict $ bs of
        Left{} -> throwError DecodeError
        Right (_, _, x) -> return x

encodeStrict
    :: (Binary a)
    => a
    -> BS.ByteString
encodeStrict = toStrict . encode

-- | Implement the API protocol.
protocol
    :: RetconServer z ()
protocol = loop
  where
    loop = do
        sock <- ask
        cmd <- liftZMQ . receiveMulti $ sock
        -- Decode and process the message.
        (status, resp) <- case cmd of
            [hdr, req] -> join $ dispatch <$> (toEnum <$> decodeStrict hdr)
                                          <*> pure (fromStrict req)
            _        -> throwError InvalidNumberOfMessageParts
        -- Encode and send the response.
        liftZMQ . sendMulti sock . fromList $ [encodeStrict status, resp]
        -- LOOOOOP
        loop

    -- Decode a request and call the appropriate handler.
    dispatch
        :: SomeHeader
        -> LBS.ByteString
        -> RetconServer z (Bool, BS.ByteString)
    dispatch (SomeHeader hdr) body = do
        flip catchError
            (\e -> return (False, toStrict . encode . fromEnum $ e))
            ((True,) <$> case hdr of
                HeaderConflicted -> encodeStrict <$> listConflicts (decode body)
                HeaderResolve -> encodeStrict <$> resolveConflict (decode body)
                HeaderChange -> encodeStrict <$> notify (decode body)
                InvalidHeader -> return . encodeStrict $ InvalidResponse)

-- | Process a _notify_ message from the client, checking the
notify
    :: RequestChange
    -> RetconServer z ResponseChange
notify (RequestChange nid) = do
    liftIO . putStrLn $ "Notified"
    throwError InvalidNumberOfMessageParts
    return ResponseChange

-- | Process a _resolve conflict_ message from the client.
--
-- The selected diff is marked as resolved; and a new diff is composed from the
-- selected operations and added to the work queue.
resolveConflict
    :: RequestResolve
    -> RetconServer z ResponseResolve
resolveConflict (RequestResolve diff_id op_ids) = do
    liftIO . putStrLn $ "Resolving diff " <> show (unDiffID diff_id)
    return ResponseResolve

-- | Fetch the details of outstanding conflicts and return them to the client.
listConflicts
    :: RequestConflicted
    -> RetconServer z ResponseConflicted
listConflicts _ = do
    liftIO . putStrLn $ "Listing conflicts!"
    return $ ResponseConflicted []

-- * API server

-- | Start a server running the retcon API over a ZMQ socket.
--
-- Open a ZMQ_REP socket and receive requests from it; unhandled errors are caught
-- and fed back through the socket to the client.
apiServer
    :: WritableToken store
    => RetconConfig SomeEntity store
    -> ServerConfig
    -> IO ()
apiServer retconCfg serverCfg = do
    -- TODO: We should probably do logging here just as in retcon proper.
    putStrLn . fromString $
        "Running server on " <> serverCfg ^. cfgConnectionString

    -- Start the API server thread.
    server <- async $ serverThread

    -- Start the processing thread.
    retcon <- async $ retconThread

    -- Wait for completion.
    let procs = [server, retcon]
    (done, _) <- waitAnyCancel procs

    if (done == server)
        then putStrLn "Server shutdown!"
        else putStrLn "Retcon go boom!"
  where
    serverThread = runRetconServer serverCfg protocol
    retconThread = void $ runRetconMonadOnce retconCfg () loop
    loop
        :: WritableToken s
        => RetconHandler s ()
    loop = getWorkItem >>= processWorkItem >> loop

-- | Get a work item from the store.
getWorkItem
    :: MonadIO m
    => m QueuedWork
getWorkItem = return . Process $ ChangeNotification "" "" ""

-- | Mark a work item as "completed".
markWorkItemComplete
    :: Monad m
    => QueuedWork
    -> m ()
markWorkItemComplete _ = return ()

-- | Inspect a work item and perform whatever task is required.
processWorkItem
    :: WritableToken s
    => QueuedWork
    -> RetconHandler s ()
processWorkItem work = do
    case work of
        (Process note) -> liftIO . putStrLn $ "Processing notification"
        (Apply did diff) -> liftIO . putStrLn $ "Applying diff"
    markWorkItemComplete work

data QueuedWork
    = Process ChangeNotification
    | Apply DiffID (Diff ())

instance Show QueuedWork where
    show (Process _) = "Process"
    show (Apply _ _) = "Apply"
<|MERGE_RESOLUTION|>--- conflicted
+++ resolved
@@ -8,10 +8,7 @@
 --
 
 {-# LANGUAGE DeriveFunctor              #-}
-<<<<<<< HEAD
-=======
 {-# LANGUAGE FlexibleContexts           #-}
->>>>>>> 9cfe7c8d
 {-# LANGUAGE FlexibleInstances          #-}
 {-# LANGUAGE GADTs                      #-}
 {-# LANGUAGE GeneralizedNewtypeDeriving #-}
@@ -21,11 +18,8 @@
 {-# LANGUAGE RecordWildCards            #-}
 {-# LANGUAGE ScopedTypeVariables        #-}
 {-# LANGUAGE TemplateHaskell            #-}
-<<<<<<< HEAD
+{-# LANGUAGE TupleSections              #-}
 {-# OPTIONS_GHC -fno-warn-orphans #-}
-=======
-{-# LANGUAGE TupleSections              #-}
->>>>>>> 9cfe7c8d
 
 -- | Server component for the retcon network API.
 module Retcon.Network.Server where
