--- conflicted
+++ resolved
@@ -30,12 +30,8 @@
 import qualified Data.Map.Strict as M
 import Data.Maybe
 import Data.Proxy
-<<<<<<< HEAD
 import qualified Data.Text as T
 import Data.Time
-import GHC.TypeLits
-=======
->>>>>>> f770186d
 import Data.Type.Equality
 import GHC.TypeLits
 
