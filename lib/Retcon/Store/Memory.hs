--- conflicted
+++ resolved
@@ -84,7 +84,6 @@
     storeFinalise (MemStorage ref) = writeIORef ref emptyMemoryStore
 
     storeCreateInternalKey (MemStorage ref) =
-<<<<<<< HEAD
         atomicModifyIORef' ref $ \st ->
             (memNextKey +~ 1 $ st, InternalKey $ st ^. memNextKey)
 
@@ -94,7 +93,7 @@
 
     storeDeleteInternalKey (MemStorage ref) ik = do
         atomicModifyIORef' ref $ \st ->
-            (st & memItoF . at (internalKeyValue ik) .~ Nothing, ())
+            (st & memItoF . at (internalKeyValue ik) .~ Nothing, 0)
 
     storeRecordForeignKey (MemStorage ref) ik fk = do
         let iki@(_, internal_id) = internalKeyValue ik
@@ -127,7 +126,7 @@
             ( st & maybe id (\iki -> memItoF . ix iki %~ M.filter (/= foreign_id)) maybe_iki
             -- Also, delete the foreign in the foreign to internal map.
                  & memFtoI . at fki .~ Nothing
-            , ())
+            , 0)
 
     storeDeleteForeignKeys store@(MemStorage ref) ik = do
         let iki@(entity_name, _) = internalKeyValue ik
@@ -141,89 +140,6 @@
             , ())
         -- Now remove the internal key.
         storeDeleteInternalKey store ik
-=======
-        atomicModifyIORef' ref alloc
-      where
-        alloc st = let n = memNextKey st
-                       st' = st { memNextKey = n + 1 }
-                   in (st', InternalKey n)
-
-    storeLookupInternalKey (MemStorage ref) fk =
-        atomicModifyIORef' ref get
-      where
-        get st = let f2i = memFtoI st
-                     k = foreignKeyValue fk
-                     ik = InternalKey <$> M.lookup k f2i
-                 in (st, ik)
-
-    storeDeleteInternalKey (MemStorage ref) ik =
-        atomicModifyIORef' ref del
-      where
-        del st = let i2f = memItoF st
-                     f2i = memFtoI st
-                     k = unInternalKey ik
-                     st' = st { memItoF = M.delete k i2f
-                              , memFtoI = f2i
-                              }
-                 in (st', 0)
-
-    storeRecordForeignKey (MemStorage ref) ik fk =
-        atomicModifyIORef' ref record
-      where
-        alter v Nothing = Just [v]
-        alter v (Just l) = Just . nub . sort $ v:l
-        record st = let i2f = memItoF st
-                        f2i = memFtoI st
-                        ikv = unInternalKey ik
-                        fkv = foreignKeyValue fk
-                        st' = st { memItoF = M.alter (alter fkv) ikv i2f
-                                 , memFtoI = M.insert fkv ikv f2i
-                                 }
-                    in (st', ())
-
-    storeLookupForeignKey :: forall (e :: Symbol) (d :: Symbol). RetconDataSource e d
-                     => MemStorage
-                     -> InternalKey e
-                     -> IO (Maybe (ForeignKey e d))
-    storeLookupForeignKey (MemStorage ref) ik =
-        atomicModifyIORef' ref get
-      where
-        get st = let i2f = memItoF st
-                     k = unInternalKey ik
-                     e = Proxy :: Proxy e
-                     s = Proxy :: Proxy d
-                     fks = M.lookup k i2f
-                     fk = join $ listToMaybe . mapMaybe (convert e s) <$> fks
-                 in (st, fk)
-
-    storeDeleteForeignKey (MemStorage ref) fk =
-        atomicModifyIORef' ref del
-      where
-        del st = let i2f = memItoF st
-                     f2i = memFtoI st
-                     fkv = foreignKeyValue fk
-                     ik = M.lookup fkv f2i
-                     i2f' = maybe i2f (\k -> M.update (Just . delete fkv) k i2f) ik
-                     f2i' = M.delete fkv f2i
-                     st' = st { memItoF = i2f'
-                              , memFtoI = f2i'
-                              }
-                 in (st', 0)
-
-    storeDeleteForeignKeys (MemStorage ref) ik =
-        atomicModifyIORef' ref del
-      where
-        del st = let i2f = memItoF st
-                     f2i = memFtoI st
-                     ikv = unInternalKey ik
-                     fks = M.lookup ikv i2f
-                     i2f' = M.delete ikv i2f
-                     f2i' = maybe f2i (foldr M.delete f2i) fks
-                     st' = st { memItoF = i2f'
-                              , memFtoI = f2i'
-                              }
-                 in (st', 0)
->>>>>>> 3a3a566b
 
     storeRecordInitialDocument (MemStorage ref) ik doc =
         atomicModifyIORef' ref $ \st ->
@@ -233,18 +149,8 @@
         (^. memInits . at (internalKeyValue ik)) <$> readIORef ref
 
     storeDeleteInitialDocument (MemStorage ref) ik =
-<<<<<<< HEAD
         atomicModifyIORef' ref $ \st ->
-            (st & memInits . at (internalKeyValue ik) .~ Nothing, ())
-=======
-        atomicModifyIORef' ref del
-      where
-        del st = let ids = memInits st
-                     ikv = internalKeyValue ik
-                     ids' = M.delete ikv ids
-                     st' = st { memInits = ids' }
-                 in (st', 0)
->>>>>>> 3a3a566b
+            (st & memInits . at (internalKeyValue ik) .~ Nothing, 0)
 
     storeRecordDiffs (MemStorage ref) ik new =
         let relabeled = bimap void (map void) new in
