--- conflicted
+++ resolved
@@ -129,18 +129,15 @@
     storeRecordDiffs (PGStore conn) ik (d, ds) = do
         -- Relabel the diffs with () instead of the arbitrary, possibly
         -- unserialisable, labels.
-<<<<<<< HEAD
-        let d' = fmap (const ()) d
-        let ds' = map (fmap (const ())) ds
-        did <- storeOneDiff conn False ik d'
-        mapM_ (storeOneDiff conn True ik) ds'
+        did <- storeOneDiff conn False ik (void d)
+        mapM_ (storeOneDiff conn True ik . void) ds
         return did
 
     storeLookupDiff (PGStore conn) diff_id = do
         let oid = Only diff_id
 
         -- Load the merged diff.
-        diff <- query conn "SELECT content FROM retcon_diff WHERE diff_id = ?" oid
+        diff <- query conn "SELECT content FROM retcon_diff WHERE diff_gd = ?" oid
         let diff' = map (fromJSON . fromOnly) diff
 
         -- Load the conflicting fragments.
@@ -162,19 +159,13 @@
 
     storeDeleteDiff (PGStore conn) diff_id = do
         void $ execute conn "DELETE FROM retcon_diff WHERE diff_id = ?" (Only diff_id)
-=======
-        did <- storeOneDiff conn False ik (void d)
-        mapM_ (storeOneDiff conn True ik . void) ds
-        -- Notify of storage unless we didn't do anything
-        unless (null ds) (storeRecordNotification conn ik did)
->>>>>>> f770186d
 
     storeDeleteDiffs (PGStore conn) ik = do
         let execute' sql = void $ execute conn sql (internalKeyValue ik)
         execute' "DELETE FROM retcon_diff_conflicts WHERE entity = ? AND id = ?"
         execute' "DELETE FROM retcon_notifications WHERE entity = ? AND id = ?"
         execute' "DELETE FROM retcon_diff WHERE entity = ? AND id = ?"
-        -- TODO: Document
+        -- TODO: Count the number of items deleted and return that here.
         return 0
 
     storeRecordNotification (PGStore conn) ik did = do
