--- conflicted
+++ resolved
@@ -58,12 +58,11 @@
 -- TODO This instance will discard information when it encounters a
 -- node with a label *and* children.
 instance ToJSON Document where
-<<<<<<< HEAD
-  toJSON (Document (Node Nothing children))
-    = object $ map (\(k,v) -> k .= Document v) $ M.toAscList children
-  toJSON (Document (Node (Just val) children))
-    | M.null children = toJSON val
-    | otherwise       = object $ map (\(k,v) -> k .= Document v) $ M.toAscList children
+  toJSON (Document (Node Nothing childs))
+    = object $ map (\(k,v) -> k .= Document v) $ M.toAscList childs
+  toJSON (Document (Node (Just val) childs))
+    | M.null childs = toJSON val
+    | otherwise     = object $ map (\(k,v) -> k .= Document v) $ M.toAscList childs
 
 -- | Calulate an "initial" document from a collection of input documents.
 --
@@ -74,10 +73,3 @@
         pairs = sort . concatMap (toList . unDocument) $ docs
         common = map head . filter (\l -> length l == count) . group $ pairs
     in Document $ fromList common
-=======
-  toJSON (Document (Node Nothing childs))
-    = object $ map (\(k,v) -> k .= Document v) $ M.toAscList childs
-  toJSON (Document (Node (Just val) childs))
-    | M.null childs = toJSON val
-    | otherwise     = object $ map (\(k,v) -> k .= Document v) $ M.toAscList childs
->>>>>>> 39af0c90
