--
-- Copyright © 2013-2014 Anchor Systems, Pty Ltd and Others
--
-- The code in this file, and the program it is a part of, is
-- made available to you by its authors as open source software:
-- you can redistribute it and/or modify it under the terms of
-- the 3-clause BSD licence.
--

-- | Description: Dispatch events with a retcon configuration.

{-# LANGUAGE MultiParamTypeClasses #-}
{-# LANGUAGE OverloadedStrings     #-}
{-# LANGUAGE RankNTypes            #-}
{-# LANGUAGE ScopedTypeVariables   #-}
{-# LANGUAGE TemplateHaskell       #-}

module Retcon.Handler where

import Control.Applicative
import Control.Exception
import Control.Exception.Enclosed (tryAny)
import Control.Monad.Error.Class
import Control.Monad.Logger
import Control.Monad.Reader
import Data.Aeson
import Data.Bifunctor
import Data.Either
import Data.Maybe
import Data.Monoid
import Data.Proxy
import Data.Text (Text)
import qualified Data.Text as T
import Database.PostgreSQL.Simple
import GHC.TypeLits

import Retcon.Config
import Retcon.DataSource
import Retcon.Diff
import Retcon.Document
import Retcon.Error
import Retcon.MergePolicy
import Retcon.Monad
import Retcon.Options

-- | Check that two symbols are the same.
same :: (KnownSymbol a, KnownSymbol b) => Proxy a -> Proxy b -> Bool
same a b = isJust (sameSymbol a b)

-- | Extract the type-level information from a 'ForeignKey'.
--
-- The triple contains the entity, data source, and key in that order.
foreignKeyValue :: forall entity source. (RetconDataSource entity source)
                => ForeignKey entity source
                -> (String, String, String)
foreignKeyValue (ForeignKey key) =
    let entity = symbolVal (Proxy :: Proxy entity)
        source = symbolVal (Proxy :: Proxy source)
    in (entity, source, key)

-- | Encode a 'ForeignKey' as a 'String'.
encodeForeignKey :: forall entity source. (RetconDataSource entity source)
                 => ForeignKey entity source
                 -> String
encodeForeignKey = show . foreignKeyValue

-- | The unique identifier used to identify a unique 'entity' document within
-- retcon.
newtype RetconEntity entity => InternalKey entity =
    InternalKey { unInternalKey :: Int }
  deriving (Eq, Ord, Show)

-- | Extract the type-level information from an 'InternalKey'.
--
-- The pair contains the entity, and the key in that order.
internalKeyValue :: forall entity. RetconEntity entity
                 => InternalKey entity
                 -> (String, Int)
internalKeyValue (InternalKey key) =
    let entity = symbolVal (Proxy :: Proxy entity)
    in (entity, key)

-- | Create a new 'InternalKey' for an entity.
--
-- The new 'InternalKey' is recorded in the database.
createInternalKey :: forall entity. (RetconEntity entity)
                  => RetconHandler (InternalKey entity)
createInternalKey = do
    conn <- asks retconConnection
    let entity = symbolVal (Proxy :: Proxy entity)

    res <- liftIO $ query conn "INSERT INTO retcon (entity) VALUES (?) RETURNING id" (Only entity)

    case res of
        []  -> throwError $ RetconDBError "Cannot create new internal key."
        ((Only key):_) -> do
            opt <- asks retconOptions
            when (optVerbose opt) $ $logDebug $ "Created internal key"
            return $ InternalKey key

-- | Translate a 'ForeignKey' to an 'InternalKey'
--
-- This involves looking for the specific @entity@, @source@, and 'ForeignKey'
-- in a translation table in the database.
lookupInternalKey :: (RetconDataSource entity source)
                  => ForeignKey entity source
                  -> RetconHandler (Maybe (InternalKey entity))
lookupInternalKey fk = do
    conn <- asks retconConnection

    (results :: [Only Int]) <- liftIO $ query conn "SELECT id FROM retcon_fk WHERE entity = ? AND source = ? AND fk = ? LIMIT 1" $ foreignKeyValue fk
    case results of
      Only key:_ -> return $ Just (InternalKey key)
      []         -> return Nothing
    -- If it exists, return it
    -- Otherwise:
    --     Allocate a new internal key.
    --     Record it in the database.
    --     Return it.

-- | Record a 'ForeignKey' associated with an 'InternalKey'.
recordForeignKey :: forall entity source. (RetconDataSource entity source)
                 => InternalKey entity
                 -> ForeignKey entity source
                 -> RetconHandler ()
recordForeignKey ik fk = do
    conn <- asks retconConnection
    opt <- asks retconOptions

    let (entity, source, fid) = foreignKeyValue fk
    let (entity', iid) = internalKeyValue ik
    let values = (entity, iid, source, fid)
    let sql = "INSERT INTO retcon_fk (entity, id, source, fk) VALUES (?, ?, ?, ?)"

    liftIO $ execute conn sql values
    when (optVerbose opt) $ $logDebug $ T.pack $ concat
        [ "Recorded "
        , show fk
        , " for "
        , show ik
        ]

    return ()

-- | Resolve the 'ForeignKey' associated with an 'InternalKey' for a given data
-- source.
lookupForeignKey :: forall entity source. (RetconDataSource entity source)
                 => InternalKey entity
                 -> RetconHandler (Maybe (ForeignKey entity source))
lookupForeignKey (InternalKey key) = do
    conn <- asks retconConnection

    let entity = symbolVal (Proxy :: Proxy entity)
    let source = symbolVal (Proxy :: Proxy source)

    (results::[Only String]) <- liftIO $ query conn "SELECT fk FROM retcon_fk WHERE entity = ? AND source = ? AND id = ?" (entity, source, key)

    return $ case results of
        Only key:_ -> Just (ForeignKey key :: ForeignKey entity source)
        []         -> Nothing

-- | Parse a request string and handle an event.
dispatch :: String -> RetconHandler ()
dispatch work = do
    let (entity_str, source_str, key) = read work :: (String, String, String)
    entities <- asks (retconEntities . retconConfig)
    case someSymbolVal entity_str of
        SomeSymbol (entity :: Proxy entity_ty) ->
            forM_ entities $ \(SomeEntity e) ->
                when (same e entity) $ forM_ (entitySources e) $ \(SomeDataSource (sp :: Proxy st) :: SomeDataSource et) -> do
                    case someSymbolVal source_str of
                        SomeSymbol (source :: Proxy source_ty) -> do
                          let fk = ForeignKey key :: ForeignKey et st
                          when (same source sp) (process fk)

-- | Run the retcon process on an event.
retcon :: RetconOptions
       -> RetconConfig
       -> Connection
       -> String -- ^ Key to use.
       -> IO (Either RetconError ())
retcon opts config conn key = do
    runRetconHandler opts config conn . dispatch $ key

-- | Process an event on a specified 'ForeignKey'.
--
-- This function is responsible for determining the type of event which has
-- occured and invoking the correct 'RetconDataSource' actions and retcon
-- algorithms to handle it.
process :: forall entity source. (RetconDataSource entity source)
        => ForeignKey entity source
        -> RetconHandler ()
process fk = do
    $logDebug $ T.concat ["EVENT against ", T.pack $ show $ length sources, " sources"]

    -- If we can't find an InternalKey: it's a CREATE.
    -- If we can't get the upstream Document: it's a DELETE.
    -- Otherwise: it's an UPDATE.
    ik' <- lookupInternalKey fk
    case ik' of
        Nothing -> create fk
        Just ik -> do
            doc' <- join . first RetconError <$> tryAny
                (liftIO . runDataSourceAction $ getDocument fk)
            case doc' of
                Left _ -> delete ik
                Right _ -> update ik
  where
    sources = entitySources (Proxy :: Proxy entity)

-- | Process a creation event.
create :: forall entity source. (RetconDataSource entity source)
       => ForeignKey entity source
       -> RetconHandler ()
create fk = do
    $logDebug "CREATE"

    -- Allocate a new InternalKey to represent this entity.
    ik <- createInternalKey
    recordForeignKey ik fk

    -- Use the new Document as the initial document.
    doc' <- join . first RetconError <$> tryAny (liftIO $ runDataSourceAction $ getDocument fk)

    case doc' of
        Left _ -> error "Nein!"
        Right doc -> do
            putInitialDocument ik doc
            setDocuments ik . map (const doc) $ entitySources (Proxy :: Proxy entity)
    return ()

-- | Process a deletion event.
delete :: (RetconEntity entity)
       => InternalKey entity
       -> RetconHandler ()
delete ik = do
    $logDebug "DELETE"

    -- Delete from data sources.
    results <- carefully $ deleteDocuments ik

    -- TODO: Log things.

    -- Delete the internal associated with the key.
    deleteState ik

-- | Process an update event.
update :: RetconEntity entity
       => InternalKey entity
       -> RetconHandler ()
update ik = do
    $logDebug "UPDATE"

    -- Fetch documents.
    docs <- carefully $ getDocuments ik
    let valid = rights $ docs

    -- Find or calculate the initial document.
    --
    -- TODO This is fragile in the case that only one data sources has a document.
    initial <- fromMaybe (calculateInitialDocument valid) <$>
               getInitialDocument ik

    -- Build the diff.
    let diffs = map (diff initial) valid
    let (diff, fragments) = mergeDiffs ignoreConflicts $ diffs

    -- Apply the diff to each source document.
    --
    -- TODO: We replace documents we couldn't get with the initial document. The
    -- initial document may not be "valid".
    let output = map (applyDiff diff . either (const initial) id) docs

    -- TODO: Record changes in database.

    -- Save documents.
    results <- carefully $ setDocuments ik output

    -- TODO: Log all the failures.

    return ()

-- | Get 'Document's corresponding to an 'InternalKey' for all sources for an
-- entity.
getDocuments :: forall entity. (RetconEntity entity)
             => InternalKey entity
             -> RetconHandler [Either RetconError Document]
getDocuments ik =
    forM (entitySources (Proxy :: Proxy entity)) $
        \(SomeDataSource (Proxy :: Proxy source)) ->
            -- Flatten any nested errors.
            join . first RetconError <$> tryAny (do
                -- Lookup the foreign key for this data source.
                mkey <- lookupForeignKey ik
                -- If there was a key, use it to fetch the document.
                case mkey of
                    Just (fk :: ForeignKey entity source) ->
                        liftIO . runDataSourceAction $ getDocument fk
                    Nothing ->
                        return . Left $ RetconFailed)

-- | Set 'Document's corresponding to an 'InternalKey' for all sources for an
-- entity.
setDocuments :: forall entity. (RetconEntity entity)
             => InternalKey entity
             -> [Document]
             -> RetconHandler [Either RetconError ()]
setDocuments ik docs =
    forM (zip docs (entitySources (Proxy :: Proxy entity))) $
        \(doc, SomeDataSource (Proxy :: Proxy source)) ->
            join . first RetconError <$> tryAny (do
                (fk :: Maybe (ForeignKey entity source)) <- lookupForeignKey ik
                fk' <- liftIO $ runDataSourceAction $ setDocument doc fk
                -- TODO: Save ForeignKey to database.
                case fk' of
                    Left err -> return $ Left err
                    Right new_fk -> do
                        recordForeignKey ik new_fk
                        return $ Right ()
            )

-- | Delete a document.
deleteDocuments :: forall entity. (RetconEntity entity)
                => InternalKey entity
                -> RetconHandler [Either RetconError ()]
deleteDocuments ik =
    forM (entitySources (Proxy :: Proxy entity)) $
        \(SomeDataSource (Proxy :: Proxy source)) ->
            join . first RetconError <$> tryAny (do
                (fk' :: Maybe (ForeignKey entity source)) <- lookupForeignKey ik
                val <- case fk' of
                    Nothing -> return $ Right ()
                    Just fk -> liftIO $ runDataSourceAction $ deleteDocument fk
                return val
            )

-- | Delete the internal state associated with an 'InternalKey'.
deleteState :: forall entity. (RetconEntity entity)
            => InternalKey entity
            -> RetconHandler ()
deleteState ik = do
    let key = T.pack . show . internalKeyValue $ ik
    opt <- asks retconOptions

    $logInfo $ T.concat ["DELETE state for ", key]

    deleteInitialDocument ik
    n_fk <- deleteForeignKeys ik
    n_ik <- deleteInternalKey ik

    when (optVerbose opt) $ do
        $logDebug $ T.concat [ "Deleted foreign key/s for ", key, ": "
                             , T.pack . show $ n_fk
                             ]
        $logDebug $ T.concat [ "Deleted internal key/s for ", key, ": "
                             , T.pack . show $ n_ik
                             ]

    return ()

-- | Fetch the initial document, if any, last used for an 'InternalKey'.
getInitialDocument :: forall entity. (RetconEntity entity)
       => InternalKey entity
       -> RetconHandler (Maybe Document)
getInitialDocument ik = do
    conn <- asks retconConnection

    results <- liftIO $ query conn selectQ (internalKeyValue ik)
    case results of
        Only v:_ ->
          case (fromJSON v) of
            Error err   -> return Nothing
            Success doc -> return (Just doc)
        []       -> return Nothing
    where
        selectQ = "SELECT document FROM retcon_initial WHERE entity = ? AND id = ?"

-- | Write the initial document associated with an 'InternalKey' to the database.
putInitialDocument :: forall entity. (RetconEntity entity)
        => InternalKey entity
        -> Document
        -> RetconHandler ()
putInitialDocument ik doc = do
    conn <- asks retconConnection

    let (entity, ikValue) = internalKeyValue ik
    void $ liftIO $ execute conn upsertQ (entity, ikValue, ikValue, entity, toJSON doc)
    where
        upsertQ = "BEGIN; DELETE FROM retcon_initial WHERE entity = ? AND id = ?; INSERT INTO retcon_initial (id, entity, document) values (?, ?, ?); COMMIT;"

<<<<<<< HEAD
-- | Delete the initial document for an 'InternalKey'.
=======
-- | Delete the initial document
>>>>>>> 318eefd9
deleteInitialDocument :: forall entity. (RetconEntity entity)
        => InternalKey entity
        -> RetconHandler ()
deleteInitialDocument ik = do
    conn <- asks retconConnection
    void $ liftIO $ execute conn deleteQ (internalKeyValue ik)
    where
        deleteQ = "DELETE FROM retcon_initial WHERE entity = ? AND id = ?"

<<<<<<< HEAD
deleteForeignKeys ik = do
    conn <- asks retconConnection
    liftIO $ execute conn "DELETE FROM retcon_fk WHERE entity = ? AND id = ?" $ internalKeyValue ik

deleteInternalKey ik = do
    conn <- asks retconConnection
    liftIO $ execute conn "DELETE FROM retcon WHERE entity = ? AND id = ?" $ internalKeyValue ik
=======
-- | Insert a diff into the database
putDiffIntoDb :: forall l entity source. (RetconDataSource entity source, ToJSON l)
       => ForeignKey entity source
       -> Diff l
       -> RetconHandler (Maybe Int)
putDiffIntoDb fk (Diff _ diffOps) = do
    conn <- asks snd
    ik <- lookupInternalKey fk
    case ik of
        Nothing  -> return Nothing
        Just ik' -> do
            let toInsert = insertT (foreignKeyValue fk) ik'
            (results :: [(Only Int)]) <- liftIO $ returning conn insertQ [toInsert]
            case results of
                Only did:_ -> do
                    let postedDiffs = map (putDiffOpIntoDb fk did) diffOps
                    return $ Just did
                []         -> return Nothing
    where
        insertQ = "INSERT INTO retcon_diff (entity, source, id, submitted, processed) VALUES (?, ?, ?, now, FALSE) RETURNING diff_id"
        insertT (entity, source, key) ik = (entity, source, show $ docId ik)
        docId i = snd $ internalKeyValue i

-- | Insert a single DiffOp into the database
putDiffOpIntoDb :: forall l entity source. (RetconDataSource entity source, ToJSON l)
       => ForeignKey entity source
       -> Int
       -> DiffOp l
       -> RetconHandler ()
putDiffOpIntoDb fk did diffOp = do
    conn <- asks snd
    ik <- lookupInternalKey fk
    case ik of
        Nothing  -> error "No internal key"
        Just ik' -> do
            let toInsert = insertT (foreignKeyValue fk) (internalKeyValue ik') did diffOp
            void $ liftIO $ execute conn insertQ toInsert
    where
        insertQ = "INSERT INTO retcon_diff_portion (entity, source, id, diff_id, portion, accepted) VALUES (?, ?, ?, ?, ?, FALSE)"
        insertT (entity, source, key) (_, ident) did diffOp = (entity, source, ident, did, toJSON diffOp)

-- | Get all diffs for a Document
-- Use for displaying diffs
getInitialDocumentDiffs :: forall entity. (RetconEntity entity)
       => InternalKey entity
       -> RetconHandler ([Diff Int])
getInitialDocumentDiffs ik = do
    conn <- asks snd
    (results :: [(Only Int)]) <- liftIO $ query conn selectQ (internalKeyValue ik)
    let ids = map fromOnly results
    let rawDiffs = map (\d -> Diff d []) ids
    d <- sequence $ map completeDiff rawDiffs
    return d
    where
        selectQ = "SELECT diff_id FROM retcon_diff WHERE entity = ? AND id = ?"

-- | Build a Diff object from a Diff ID
-- Use for displaying diffs
completeDiff :: Diff Int -> RetconHandler (Diff Int)
completeDiff (Diff diff_id _) = do
    diffOps <- getDbDiffOps diff_id
    return $ Diff diff_id diffOps

-- | Get DiffOp objects belonging to a Diff ID
-- Use for displaying diffs
getDbDiffOps :: (FromJSON l) => Int -> RetconHandler ([DiffOp l])
getDbDiffOps diff_id = do
    conn <- asks snd
    (results :: [(Only Value)]) <- liftIO $ query conn selectQ (Only diff_id)
    return $ map fromJust $ filter isJust $ map constructDiffOpFromDb $ map fromOnly results
    where
        selectQ = "SELECT portion FROM retcon_diff_portion WHERE diff_id = ?"

constructDiffOpFromDb :: (FromJSON l) => Value -> Maybe (DiffOp l)
constructDiffOpFromDb v =
    case (fromJSON v :: (FromJSON l) => Result (DiffOp l)) of
        Error e   -> Nothing
        Success d -> Just d
>>>>>>> 318eefd9
<|MERGE_RESOLUTION|>--- conflicted
+++ resolved
@@ -388,11 +388,7 @@
     where
         upsertQ = "BEGIN; DELETE FROM retcon_initial WHERE entity = ? AND id = ?; INSERT INTO retcon_initial (id, entity, document) values (?, ?, ?); COMMIT;"
 
-<<<<<<< HEAD
 -- | Delete the initial document for an 'InternalKey'.
-=======
--- | Delete the initial document
->>>>>>> 318eefd9
 deleteInitialDocument :: forall entity. (RetconEntity entity)
         => InternalKey entity
         -> RetconHandler ()
@@ -402,7 +398,6 @@
     where
         deleteQ = "DELETE FROM retcon_initial WHERE entity = ? AND id = ?"
 
-<<<<<<< HEAD
 deleteForeignKeys ik = do
     conn <- asks retconConnection
     liftIO $ execute conn "DELETE FROM retcon_fk WHERE entity = ? AND id = ?" $ internalKeyValue ik
@@ -410,7 +405,7 @@
 deleteInternalKey ik = do
     conn <- asks retconConnection
     liftIO $ execute conn "DELETE FROM retcon WHERE entity = ? AND id = ?" $ internalKeyValue ik
-=======
+
 -- | Insert a diff into the database
 putDiffIntoDb :: forall l entity source. (RetconDataSource entity source, ToJSON l)
        => ForeignKey entity source
@@ -488,5 +483,4 @@
 constructDiffOpFromDb v =
     case (fromJSON v :: (FromJSON l) => Result (DiffOp l)) of
         Error e   -> Nothing
-        Success d -> Just d
->>>>>>> 318eefd9
+        Success d -> Just d