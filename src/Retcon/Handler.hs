--
-- Copyright © 2013-2014 Anchor Systems, Pty Ltd and Others
--
-- The code in this file, and the program it is a part of, is
-- made available to you by its authors as open source software:
-- you can redistribute it and/or modify it under the terms of
-- the 3-clause BSD licence.
--

-- | Description: Dispatch events with a retcon configuration.

{-# LANGUAGE MultiParamTypeClasses #-}
{-# LANGUAGE OverloadedStrings     #-}
{-# LANGUAGE RankNTypes            #-}
{-# LANGUAGE ScopedTypeVariables   #-}
{-# LANGUAGE TemplateHaskell       #-}
{-# LANGUAGE TypeFamilies          #-}

module Retcon.Handler where

import Control.Applicative
import Control.Exception
import Control.Exception.Enclosed (tryAny)
import Control.Monad.Error.Class
import Control.Monad.Logger
import Control.Monad.Reader
import Data.Aeson
import Data.Bifunctor
import Data.Either
import Data.Maybe
import Data.Monoid
import Data.Proxy
import Data.Text (Text)
import qualified Data.Text as T
import Data.Type.Equality
import Database.PostgreSQL.Simple
import GHC.TypeLits

import Retcon.Application
import Retcon.Config
import Retcon.DataSource
import Retcon.Diff
import Retcon.Document
import Retcon.Error
import Retcon.MergePolicy
import Retcon.Monad
import Retcon.Options
import Retcon.Store (ReadableToken, StoreToken, WritableToken)
import qualified Retcon.Store as S

-- | Check that two symbols are the same.
same :: (KnownSymbol a, KnownSymbol b) => Proxy a -> Proxy b -> Bool
same a b = isJust (sameSymbol a b)

-- | Operations to be performed in response to data source events.
data RetconOperation entity source =
      RetconCreate (ForeignKey entity source) -- ^ Create a new document.
    | RetconDelete (InternalKey entity)       -- ^ Delete an existing document.
    | RetconUpdate (InternalKey entity)       -- ^ Update an existing document.
    | RetconProblem (ForeignKey entity source) RetconError -- ^ Record an error.
    deriving (Show)

instance Eq (RetconOperation entity source) where
    (RetconCreate fk1) == (RetconCreate fk2) = fk1 == fk2
    (RetconDelete ik1) == (RetconDelete ik2) = ik1 == ik2
    (RetconUpdate ik1) == (RetconUpdate ik2) = ik1 == ik2
    (RetconProblem fk1 _) == (RetconProblem fk2 _) = fk1 == fk2
    _ == _ = False

-- | Interact with the data source which triggered in an event to identify
-- the operation to be performed.
--
-- This function should be able to return a 'RetconProblem' value, but currently
-- doesn't.
determineOperation :: (ReadableToken s, RetconDataSource entity source)
                   => DataSourceState entity source
                   -> ForeignKey entity source
                   -> RetconHandler s (RetconOperation entity source)
determineOperation state fk = do
    ik' <- lookupInternalKey fk
    doc' <- join . first RetconError <$> tryAny
        (liftIO . runDataSourceAction state $ getDocument fk)
    return $ case (ik', doc') of
        (Nothing, Left  _) -> RetconProblem fk (RetconSourceError "Unknown key, no document")
        (Nothing, Right _) -> RetconCreate fk
        (Just ik, Left  _) -> RetconDelete ik
        (Just ik, Right _) -> RetconUpdate ik

-- | Perform the action/s described by a 'RetconOperation' value.
runOperation :: (ReadableToken store, WritableToken store, RetconDataSource entity source)
             => DataSourceState entity source
             -> RetconOperation entity source
             -> RetconHandler store ()
runOperation state event =
    case event of
        RetconCreate  fk -> create state fk
        RetconDelete  ik -> delete state ik
        RetconUpdate  ik -> update state ik
        RetconProblem fk err -> reportError state fk err

-- | Parse a request string and handle an event.
dispatch :: forall store. (ReadableToken store, WritableToken store)
         => String
         -> RetconHandler store ()
dispatch work = do
    let (entity_str, source_str, key) = read work :: (String, String, String)
    entities <- retconState <$> getRetconState

    case (someSymbolVal entity_str, someSymbolVal source_str) of
        (SomeSymbol entity, SomeSymbol source) ->
            forM_ entities $ \(InitialisedEntity e dss) -> when (same e entity) $
                forM_ dss $ \(InitialisedSource (sp :: Proxy st) dst :: InitialisedSource et) -> do
                            let fk = ForeignKey key :: ForeignKey et st

                            when (same source sp) $ process dst fk

-- | Run the retcon process on an event.
retcon :: (ReadableToken s, WritableToken s)
       => RetconOptions
       -> RetconConfig
       -> s
       -> String
       -> IO (Either RetconError ())
retcon opts config store key =
    runRetconMonad' opts config store () $ dispatch key

-- | Process an event on a specified 'ForeignKey'.
--
-- This function is responsible for determining the type of event which has
-- occured and invoking the correct 'RetconDataSource' actions and retcon
-- algorithms to handle it.
process :: forall store entity source. (ReadableToken store, WritableToken store, RetconDataSource entity source)
        => DataSourceState entity source
        -> ForeignKey entity source
        -> RetconHandler store ()
process state fk = do
    $logDebug . T.pack . concat $ [ "EVENT against ", show $ length sources
                                  , " sources"
                                  ]

    determineOperation state fk >>= runOperation state
  where
    sources = entitySources (Proxy :: Proxy entity)

-- | Process a creation event.
create :: forall store entity source. (ReadableToken store, WritableToken store, RetconDataSource entity source)
       => DataSourceState entity source
       -> ForeignKey entity source
       -> RetconHandler store ()
create state fk = do
    $logDebug "CREATE"

    -- Allocate a new InternalKey to represent this entity.
    ik <- S.createInternalKey
    S.recordForeignKey ik fk

    -- Use the new Document as the initial document.
    doc' <- join . first RetconError <$> tryAny (liftIO $ runDataSourceAction state $ getDocument fk)

    case doc' of
        Left _ -> do
            deleteState ik
            throwError (RetconSourceError "Notification of a new document which doesn't exist")
        Right doc -> do
            recordInitialDocument ik doc
            setDocuments ik . map (const doc) $ entitySources (Proxy :: Proxy entity)
    return ()

-- | Process a deletion event.
delete :: (ReadableToken store, WritableToken store, RetconEntity entity)
       => state
       -> InternalKey entity
       -> RetconHandler store ()
delete state ik = do
    $logDebug "DELETE"

    -- Delete from data sources.
    results <- carefully $ deleteDocuments ik

    -- TODO: Log things.

    -- Delete the internal associated with the key.
    deleteState ik

-- | Process an update event.
update :: (ReadableToken store, WritableToken store, RetconEntity entity)
       => state
       -> InternalKey entity
       -> RetconHandler store ()
update state ik = do
    $logDebug "UPDATE"

    -- Fetch documents.
    docs <- carefully $ getDocuments ik
    let valid = rights docs

    -- Find or calculate the initial document.
    --
    -- TODO This is fragile in the case that only one data sources has a document.
    initial <- fromMaybe (calculateInitialDocument valid) <$>
               getInitialDocument ik

    -- Build the diff.
    let diffs = map (diff initial) valid
    let (diff, fragments) = mergeDiffs ignoreConflicts diffs

    -- Apply the diff to each source document.
    --
    -- TODO: We replace documents we couldn't get with the initial document. The
    -- initial document may not be "valid".
    let output = map (applyDiff diff . either (const initial) id) docs

    -- TODO: Record changes in database.

    -- Save documents.
    results <- carefully $ setDocuments ik output

    -- TODO: Log all the failures.

    return ()

-- | Report an error in determining the operation, communicating with the data
-- source or similar.
reportError :: (RetconDataSource entity source)
            => state
            -> ForeignKey entity source
            -> RetconError
            -> RetconHandler store ()
reportError state fk err = do
    $logError . T.pack . concat $ [ "Could not process event for "
                                  , show . foreignKeyValue $ fk
                                  , ". "
                                  , show err
                                  ]
    return ()

-- * Data source wrappers
--
-- $ These actions wrap the operations for a single data source and apply them
-- lists of arbitrary data sources.

-- | Get 'Document's corresponding to an 'InternalKey' for all sources for an
-- entity.
getDocuments :: forall store entity. (ReadableToken store, RetconEntity entity)
             => InternalKey entity
             -> RetconHandler store [Either RetconError Document]
getDocuments ik = do
    let entity = Proxy :: Proxy entity
    entities <- retconState <$> getRetconState

    results <- forM entities $ \(InitialisedEntity current sources) ->
        case sameSymbol entity current of
            Nothing -> return []
            Just Refl -> forM sources $ \(InitialisedSource (_ :: Proxy source) state) ->
                -- Flatten any nested errors.
                join . first RetconError <$> tryAny (do
                    -- Lookup the foreign key for this data source.
                    mkey :: Maybe (ForeignKey entity source) <- lookupForeignKey ik
                    -- If there was a key, use it to fetch the document.
                    case mkey of
                        Nothing -> return . Left $ RetconFailed
                        Just fk -> liftIO $ runDataSourceAction state $ getDocument fk
                    )
    return . concat $ results

-- | Set 'Document's corresponding to an 'InternalKey' for all sources for an
-- entity.
setDocuments :: forall store entity. (ReadableToken store, WritableToken store, RetconEntity entity)
             => InternalKey entity
             -> [Document]
             -> RetconHandler store [Either RetconError ()]
setDocuments ik docs = do
    let entity = Proxy :: Proxy entity
    entities <- retconState <$> getRetconState

    results <- forM entities $ \(InitialisedEntity current sources) ->
        case sameSymbol entity current of
            Nothing -> return []
            Just Refl -> forM (zip docs sources) $
                \(doc, InitialisedSource (_ :: Proxy source) state) ->
                    join . first RetconError <$> tryAny (do
                        (fk :: Maybe (ForeignKey entity source)) <- lookupForeignKey ik
                        fk' <- liftIO $ runDataSourceAction state $ setDocument doc fk
                        case fk' of
                            Left err -> return $ Left err
                            Right new_fk -> do
                                recordForeignKey ik new_fk
                                return $ Right ()
                    )
    return . concat $ results

-- | Delete the 'Document' corresponding to an 'InternalKey' for all sources.
deleteDocuments :: forall store entity. (ReadableToken store, WritableToken store, RetconEntity entity)
                => InternalKey entity
                -> RetconHandler store [Either RetconError ()]
deleteDocuments ik = do
    let entity = Proxy :: Proxy entity
    entities <- retconState <$> getRetconState

    results <- forM entities $ \(InitialisedEntity current sources) ->
        case sameSymbol entity current of
            Nothing -> return []
            Just Refl -> forM sources $
                \(InitialisedSource (_:: Proxy source) state) ->

                    join . first RetconError <$> tryAny (do
                        (fk' :: Maybe (ForeignKey entity source)) <- lookupForeignKey ik
                        case fk' of
                            Nothing -> return $ Right ()
                            Just fk -> liftIO $ runDataSourceAction state $ deleteDocument fk
                    )
    return . concat $ results

-- * Storage backend wrappers
--
-- $ These actions wrap the data storage backend operations and lift them into
-- the RetconHandler monad.

-- | Delete the internal state associated with an 'InternalKey'.
deleteState :: forall store entity. (WritableToken store, RetconEntity entity)
            => InternalKey entity
            -> RetconHandler store ()
deleteState ik = do
    let key = T.pack . show . internalKeyValue $ ik
    opt <- retconOptions <$> getRetconState

    $logInfo $ T.concat ["DELETE state for ", key]

    deleteInitialDocument ik
    n_fk <- deleteForeignKeys ik
    n_ik <- deleteInternalKey ik

    when (optVerbose opt) $ do
        $logDebug $ T.concat [ "Deleted foreign key/s for ", key, ": "
                             , T.pack . show $ n_fk
                             ]
        $logDebug $ T.concat [ "Deleted internal key/s for ", key, ": "
                             , T.pack . show $ n_ik
                             ]
    return ()

createInternalKey :: (WritableToken store, RetconEntity entity)
                  => RetconHandler store (InternalKey entity)
createInternalKey = do
    S.createInternalKey

lookupInternalKey :: (ReadableToken store, RetconDataSource entity source)
                  => ForeignKey entity source
                  -> RetconHandler store (Maybe (InternalKey entity))
lookupInternalKey fk = do
    S.lookupInternalKey fk

recordForeignKey :: (ReadableToken store, WritableToken store, RetconDataSource entity source)
                 => InternalKey entity
                 -> ForeignKey entity source
                 -> RetconHandler store ()
recordForeignKey ik fk = do
    S.recordForeignKey ik fk
    return ()

<<<<<<< HEAD
-- | Lookup the 'ForeignKey' which corresponds to an 'InternalKey'.
lookupForeignKey :: (RetconStore store, RetconDataSource entity source)
=======
lookupForeignKey :: (ReadableToken store, RetconDataSource entity source)
>>>>>>> ad8b4d12
                 => InternalKey entity
                 -> RetconHandler store (Maybe (ForeignKey entity source))
lookupForeignKey ik = do
    S.lookupForeignKey ik

-- | Attempt to translate a 'ForeignKey' from one source into a 'ForeignKey'
-- for another source.
translateForeignKey
    :: forall entity source1 source2 store.
        (RetconStore store, RetconDataSource entity source1,
        RetconDataSource entity source2)
    => ForeignKey entity source1
    -> RetconHandler store (Maybe (ForeignKey entity source2))
translateForeignKey from =
    lookupInternalKey from >>= maybe (return Nothing) lookupForeignKey

-- | Fetch the initial document, if any, last used for an 'InternalKey'.
getInitialDocument :: forall store entity. (ReadableToken store, RetconEntity entity)
       => InternalKey entity
       -> RetconHandler store (Maybe Document)
getInitialDocument ik = do
    S.lookupInitialDocument ik

-- | Write the initial document associated with an 'InternalKey' to the database.
recordInitialDocument :: forall store entity. (WritableToken store, RetconEntity entity)
        => InternalKey entity
        -> Document
        -> RetconHandler store ()
recordInitialDocument ik doc = do
    S.recordInitialDocument ik doc

-- | Delete the initial document for an 'InternalKey'.
deleteInitialDocument :: forall store entity. (WritableToken store, RetconEntity entity)
        => InternalKey entity
        -> RetconHandler store ()
deleteInitialDocument ik = do
    S.deleteInitialDocument ik

deleteForeignKeys :: (WritableToken store, RetconEntity entity)
                  => InternalKey entity
                  -> RetconHandler store ()
deleteForeignKeys ik = do
    S.deleteForeignKeys ik

deleteInternalKey :: (WritableToken store, RetconEntity entity)
                  => InternalKey entity
                  -> RetconHandler store ()
deleteInternalKey ik = do
    S.deleteInternalKey ik

-- | Insert a diff into the database
putDiffIntoDb :: forall store l entity source. (ReadableToken store, WritableToken store, RetconDataSource entity source, ToJSON l, Show l)
       => ForeignKey entity source
       -> Diff l
       -> RetconHandler store (Maybe Int)
putDiffIntoDb fk (Diff _ diffOps) = do
    -- conn <- asks retconConnection
    let conn = undefined
    ik <- lookupInternalKey fk
    case ik of
        Nothing  -> return Nothing
        Just ik' -> do
            let toInsert = packDiffInsertParams (foreignKeyValue fk) ik'
            (results :: [Only Int]) <- liftIO $ query conn insertQ toInsert
            case results of
                Only did:_ -> do
                    mapM_ (putDiffOpIntoDb fk did) diffOps
                    return $ Just did
                []         -> return Nothing
    where
        insertQ = "INSERT INTO retcon_diff (entity, source, id, submitted, processed) VALUES (?, ?, ?, NOW(), FALSE) RETURNING diff_id"

packDiffInsertParams :: forall entity. (RetconEntity entity) => (String, String, String) -> InternalKey entity -> (String, String, String)
packDiffInsertParams (entity, source, _) ik = (entity, source, show $ docId ik)
    where
        docId i = snd $ internalKeyValue i

-- | Insert a single DiffOp into the database
putDiffOpIntoDb :: forall store l entity source. (ReadableToken store, WritableToken store, RetconDataSource entity source, ToJSON l, Show l)
       => ForeignKey entity source
       -> Int
       -> DiffOp l
       -> RetconHandler store ()
putDiffOpIntoDb fk did diffOp = do
    -- conn <- asks retconConnection
    let conn = undefined
    ik <- lookupInternalKey fk
    case ik of
        Nothing  -> error "No internal key"
        Just ik' -> do
            let toInsert = insertT (foreignKeyValue fk) (internalKeyValue ik') did diffOp
            void $ liftIO $ execute conn insertQ toInsert
    where
        insertQ = "INSERT INTO retcon_diff_portion (entity, source, id, diff_id, portion, accepted) VALUES (?, ?, ?, ?, ?, FALSE)"
        insertT (entity, source, key) (_, ident) did diffOp = (entity, source, ident, did, toJSON diffOp)

-- | Get all diffs for a Document
-- Use for displaying diffs
getInitialDocumentDiffs :: forall store entity. (ReadableToken store, WritableToken store, RetconEntity entity)
       => InternalKey entity
       -> RetconHandler store [Diff Int]
getInitialDocumentDiffs ik = do
    -- conn <- asks retconConnection
    let conn = undefined
    (results :: [Only Int]) <- liftIO $ query conn selectQ (internalKeyValue ik)
    let ids = map fromOnly results
    let rawDiffs = map (\d -> Diff d []) ids
    mapM completeDiff rawDiffs
    where
        selectQ = "SELECT diff_id FROM retcon_diff WHERE entity = ? AND id = ?"

-- | Build a Diff object from a Diff ID
-- Use for displaying diffs
completeDiff :: (ReadableToken store) => Diff Int -> RetconHandler store (Diff Int)
completeDiff (Diff diff_id _) = do
    diffOps <- getDbDiffOps diff_id
    return $ Diff diff_id diffOps

-- | Get DiffOp objects belonging to a Diff ID
-- Use for displaying diffs
getDbDiffOps :: (ReadableToken store, FromJSON l) => Int -> RetconHandler store [DiffOp l]
getDbDiffOps diff_id = do
    -- conn <- asks retconConnection
    let conn = undefined
    (results :: [Only Value]) <- liftIO $ query conn selectQ (Only diff_id)
    return . mapMaybe (constructDiffOpFromDb . fromOnly) $ results
    where
        selectQ = "SELECT portion FROM retcon_diff_portion WHERE diff_id = ?"

constructDiffOpFromDb :: (FromJSON l) => Value -> Maybe (DiffOp l)
constructDiffOpFromDb v =
    case (fromJSON v :: (FromJSON l) => Result (DiffOp l)) of
        Error _   -> Nothing
        Success d -> Just d<|MERGE_RESOLUTION|>--- conflicted
+++ resolved
@@ -358,12 +358,8 @@
     S.recordForeignKey ik fk
     return ()
 
-<<<<<<< HEAD
 -- | Lookup the 'ForeignKey' which corresponds to an 'InternalKey'.
-lookupForeignKey :: (RetconStore store, RetconDataSource entity source)
-=======
 lookupForeignKey :: (ReadableToken store, RetconDataSource entity source)
->>>>>>> ad8b4d12
                  => InternalKey entity
                  -> RetconHandler store (Maybe (ForeignKey entity source))
 lookupForeignKey ik = do
@@ -373,7 +369,7 @@
 -- for another source.
 translateForeignKey
     :: forall entity source1 source2 store.
-        (RetconStore store, RetconDataSource entity source1,
+        (ReadableToken store, RetconDataSource entity source1,
         RetconDataSource entity source2)
     => ForeignKey entity source1
     -> RetconHandler store (Maybe (ForeignKey entity source2))
