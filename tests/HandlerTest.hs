--- conflicted
+++ resolved
@@ -621,20 +621,6 @@
                 result `shouldBe` Right ((), (), Nothing)
 
 -- | Test suite for diff database handling.
-<<<<<<< HEAD
--- diffDatabaseSuite :: Spec
--- diffDatabaseSuite = do
---     let opt = defaultOptions {
---           optDB = testConnection
---         , optLogging = LogNone
---         }
-
---     describe "Database diffs" $
---         it "writes a diff to database and reads it" $
---             withConfiguration opt $ \(state, store,_ ) -> do
---                 pendingWith "Data storage API changes."
---                 let testDiff = Diff 1 [InsertOp 1 [T.pack "a",T.pack "b",T.pack "c"] (T.pack "foo")]
-=======
 diffDatabaseSuite :: Spec
 diffDatabaseSuite = do
     let opt = defaultOptions {
@@ -646,9 +632,8 @@
     describe "Database diffs" $
         it "writes a diff to database and reads it" $
             withConfiguration opt $ \(state, store,_ ) -> do
+                let testDiff = Diff 1 [InsertOp 1 ["a", "b", "c"] "foo"]
                 pendingWith "Data storage API changes."
-                let testDiff = Diff 1 [InsertOp 1 ["a", "b", "c"] "foo"]
->>>>>>> 72421572
 
 --                 result <- testHandler state store $ do
 --                     -- Create an InternalKey and a ForeignKey
