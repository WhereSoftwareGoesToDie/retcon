--- conflicted
+++ resolved
@@ -568,13 +568,8 @@
 withConfiguration opt = bracket openConnection closeConnection
   where
     openConnection = do
-<<<<<<< HEAD
-        state <- initialiseEntities mempty (retconEntities dispatchConfig)
+        state <- initialiseEntities mempty dispatchConfig
         ref <- newIORef Memory.emptyMemoryStore
-=======
-        state <- initialiseEntities mempty dispatchConfig
-        ref <- newIORef Memory.emptyState
->>>>>>> f82c625a
         return (state, Memory.MemStorage ref, opt)
     closeConnection (state, Memory.MemStorage ref, _) = do
         finaliseEntities mempty state
