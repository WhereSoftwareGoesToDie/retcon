--- conflicted
+++ resolved
@@ -10,11 +10,7 @@
 import Test.Hspec
 
 import Control.Monad.IO.Class
-<<<<<<< HEAD
-import qualified Data.Map as M
-=======
 import Data.Monoid
->>>>>>> 7832dfc2
 import Data.Proxy
 import GHC.TypeLits
 import System.Directory
@@ -108,24 +104,6 @@
 suite =
     describe "JSON directory marshalling" $ do
         it "can load 01-diff-source" $ do
-<<<<<<< HEAD
-            state <- runInitialiser (M.empty) initialiseState
-            _ <- runDataSourceAction state $
-                getDocument (ForeignKey "01-diff-source" :: ForeignKey "customer" "data")
-            runInitialiser (M.empty) $ finaliseState state
-            pass
-
-        it "can load 01-diff-target" $ do
-            state <- runInitialiser (M.empty) initialiseState
-            _ <- runDataSourceAction state $
-                getDocument (ForeignKey "01-diff-target" :: ForeignKey "customer" "data")
-            runInitialiser (M.empty) $ finaliseState state
-            pass
-
-        it "can write 01-diff-source to another source with that key" $ do
-            state1 <- runInitialiser (M.empty) initialiseState
-            Right doc3 <- runDataSourceAction state1 $
-=======
             state <- initialiseState
             result <- run state $
                 getDocument (ForeignKey "01-diff-source" :: ForeignKey "customer" "data")
@@ -146,21 +124,9 @@
         it "can write 01-diff-source to another source with that key" $ do
             state1 <- initialiseState
             Right doc3 <- run state1 $
->>>>>>> 7832dfc2
                 getDocument (ForeignKey "01-diff-source" :: ForeignKey "customer" "data")
             runInitialiser (M.empty) $ finaliseState state1
 
-<<<<<<< HEAD
-            state2 <- runInitialiser (M.empty) initialiseState
-            _ <- runDataSourceAction state2 $
-                setDocument doc3 (Just (ForeignKey "01-diff-source" :: ForeignKey "customer" "test-results"))
-            runInitialiser (M.empty) $ finaliseState state2
-            pass
-
-        it "can write 01-diff-source to another source with new key" $ do
-            state <- runInitialiser M.empty initialiseState
-            Right doc4 <- runDataSourceAction state $
-=======
             let fk = ForeignKey "01-diff-source" :: ForeignKey "customer" "test-results"
             state2 <- initialiseState
             result <- run state2 $
@@ -171,29 +137,18 @@
         it "can write 01-diff-source to another source with new key" $ do
             state <- initialiseState
             Right doc4 <- run state $
->>>>>>> 7832dfc2
                 getDocument (ForeignKey "01-diff-source" :: ForeignKey "customer" "data")
             runInitialiser (M.empty) $ finaliseState state
 
-<<<<<<< HEAD
-            state2 <- runInitialiser (M.empty) initialiseState
-            _ <- runDataSourceAction state2 $
-=======
             state2 <- initialiseState
             _ <- run state2 $
->>>>>>> 7832dfc2
                 setDocument doc4 (Nothing :: Maybe (ForeignKey "customer" "test-results"))
             runInitialiser M.empty $ finaliseState state2
             pass
 
         it "can delete 01-diff-source from the test source" $ do
-<<<<<<< HEAD
-            state <- runInitialiser M.empty initialiseState
-            _ <- runDataSourceAction state $ do
-=======
             state <- initialiseState
             _ <- run state $ do
->>>>>>> 7832dfc2
                 _ <- getDocument (ForeignKey "01-diff-source" :: ForeignKey "customer" "test-results")
                 deleteDocument (ForeignKey "01-diff-source" :: ForeignKey "customer" "test-results")
             runInitialiser M.empty $ finaliseState state
